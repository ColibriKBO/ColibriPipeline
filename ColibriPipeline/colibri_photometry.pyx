"""
Filename:   colibri_photometry.py
Author(s):  Peter Quigley
Contact:    pquigley@uwo.ca
Created:    Fri Oct 21 09:23:04 2022
Updated:    Fri Oct 21 09:23:04 2022
    
Usage: import colibri_primary_filter as cpf
"""

# Module imports
import os, sys
import numpy as np
import numpy.ma as ma
import cython
import sep
import pathlib
import datetime
from copy import deepcopy
from astropy.io import fits
from astropy.convolution import convolve_fft, RickerWavelet1DKernel
from astropy.time import Time
from scipy.signal import convolve

# Custom Script Imports


# Cython-Numpy Interface
cimport numpy as np
np.import_array()

# Compile Typing Definitions
ctypedef np.uint16_t UI16
ctypedef np.float64_t F64


##############################
## Star Depection and Location
##############################

@cython.boundscheck(False)
@cython.wraparound(False)
def initialFind(np.ndarray[F64, ndim=2] img_data, float detect_thresh):
    """
    Locates the stars in an image using the sep module and completes
    preliminary photometry on the image.

    Parameters:
        img_data(arr): 2D array of image flux data
        detect_thresh (float): Detection threshold for star finding
        
    Returns:
        star_chars (arr): [x, y, half light radius] of all stars in pixels
    """

    ## Type definitions
    cdef float thresh
    cdef np.ndarray img_copy,stars,stars_profile
    cdef tuple star_chars

    ## Extract the background from the initial time slice and subtract it
    img_copy = deepcopy(img_data)
    img_bkg  = sep.Background(img_copy)
    img_bkg.subfrom(img_copy)
    
    ## Set detection threshold to (mean * detect_thresh sigma)
    thresh = detect_thresh*img_bkg.globalrms
    
    ## Identify stars in the image and approximate their light profile radius
    stars = sep.extract(img_copy,thresh)
    stars_profile = np.sqrt(stars['npix'] / np.pi) / 2
    
    ## Create tuple of (x,y,r) positions of each star
    star_chars = tuple(zip(stars['x'],stars['y'],stars_profile))
    
    return star_chars


@cython.wraparound(False)
def refineCentroid(np.ndarray[F64, ndim=2] img_data,
                   str time, #TODO: remove this
                   np.ndarray[F64, ndim=2] star_coords,
                   float sigma):
    """
    Refines the centroid for each star for an image based on previous coords
    
    Parameters:
        img_data (arr): 2D array of flux data for a single image
        time (str): Header time of image
        star_coords (list): Coordinates of stars in previous image
        sigma (float): Guassian sigma weighting
            
    Return:
        coords (arr): 2D array of star coordinates (column1=x,column2=y)
        time (str): Header time of image
    """
    
    ## Type definitions
    cdef list x_initial,y_initial
    cdef np.ndarray new_pos

    ## Generate initial (x,y) coordinates from star_coords
    x_initial = [pos[0] for pos in star_coords]
    y_initial = [pos[1] for pos in star_coords]
    
    ## Calculate more accurate object centroids using windowed algorithm
    new_pos = np.array(sep.winpos(img_data, x_initial, y_initial, sigma, subpix=5))[0:2, :]

    ## Extract improved (x,y) coordinates as lists and zip them together
    #x = new_pos[:][0].tolist()
    #y = new_pos[:][1].tolist()
    #return tuple(zip(x,y)), time
    
    return new_pos.transpose(),time


##############################
## Image Manipulation Tools
##############################

def sumFlux(np.ndarray[F64, ndim=2] img_data,
            np.ndarray[F64, ndim=2] star_coords,
            int l):
    '''
    Function to sum up flux in square aperture of size.
    Depreciated for sep.sum_circle.
    
    Parameters:
        data (arr): 2D image flux array
        x_coords (arr/list): x-coordinates of the stars
        y_coords (arr/list): y-coordinates of the stars
        l (int): "Radius" of the square aperture
        
    Returns:
        star_fluxes (list): Fluxes of each star
    '''
    
    ## Type definitions
    cdef list star_flux_list,star_fluxes
    
    ## Extract flux data for each detected star flagged by star_coords
    star_flux_list = [[img_data[y][x]
                       for x in range(int(star_coords[star,0] - l),
                                      int(star_coords[star,0] + l + 1))
                       for y in range(int(star_coords[star,1] - l),
                                      int(star_coords[star,1] + l + 1))]
                       for star in range(0,len(star_coords))]
    
    ## Obtain an integrated flux for each star over this minute directory
    star_fluxes = [sum(fluxlist) for fluxlist in star_flux_list]
    
    return star_fluxes


@cython.wraparound(False)
def clipCutStars(np.ndarray[F64, ndim=1] x, 
                 np.ndarray[F64, ndim=1] y,
                 int x_length,
                 int y_length):
    """
    Sets flux measurements too close to the field of view boundary to zero in
    order to prevent fadeout. To be used for a single image.
    
    Parameters:
        x (arr): 1D array containing the x-coordinates of stars
        y (arr): 1D array containing the y-coordinates of stars
        x_length (int): Length of image in the x-direction
        y_length (int): Length of image in the y-direction

    Returns:
        bad_ind (arr): Indices of stars deemed too near to the image edge
    """
    
    ## Get list of indices where the stars are too near to the edge
    cdef int pixel_buffer = 20
    cdef np.ndarray bad_ind = np.append(np.where((x < pixel_buffer) | \
                                                 (x > x_length - pixel_buffer))[0], \
                                        np.where((y < pixel_buffer) | \
                                                 (y > y_length - pixel_buffer))[0])
        
    return bad_ind


@cython.wraparound(False)
def clipCutStars3D(np.ndarray[F64, ndim=2] x, 
                   np.ndarray[F64, ndim=2] y,
                   int x_length,
                   int y_length):
    """
    Sets flux measurements too close to the field of view boundary to zero in
    order to prevent fadeout. To be used with stacked arrays.
    
    Parameters:
        x (arr): 2D array containing the x-coordinates of stars
        y (arr): 2D array containing the y-coordinates of stars
        x_length (int): Length of image in the x-direction
        y_length (int): Length of image in the y-direction

    Returns:
        bad_ind (arr): Indices of stars deemed too near to the image edge
    """
    
    ## Get list of indices where the stars are too near to the edge
    cdef int pixel_buffer = 20
    cdef np.ndarray bad_ind = np.append(np.where((x < pixel_buffer) | \
                                                 (x > x_length - pixel_buffer))[0], \
                                        np.where((y < pixel_buffer) | \
                                                 (y > y_length - pixel_buffer))[0])
        
    return bad_ind


##############################
## Correct Star Drift
##############################

@cython.wraparound(False)
def averageDrift(np.ndarray[F64, ndim=2] star_coords1,
                 np.ndarray[F64, ndim=2] star_coords2,
                 F64 time1,
                 F64 time2):
    """
    Determines the median x/y drift rates of all stars in a minute (first to
    last image)
    
        Parameters:
            star_coords1 (arr): 2D array of star positions for first frame
            star_coords2 (arr): 2D array of star positions for last frame
            times (list): Header times of each position in [star1,star2] order
            
        Returns: 
            x_drift_rate (arr): Median x drift rate [px/star]
            y_drift_rate (arr): Median y drift rate [px/star]
    """
    
    ## Type definitions
    cdef float time_interval,x_drift_rate,y_drift_rate
    cdef np.ndarray x_drifts,y_drifts
    
    ## Find the time difference between the two frames
    time_interval = np.subtract(time2,time1)
    
    ## Determine the x- and y-drift of each star between frames (in px)
    x_drifts = np.subtract(star_coords2[:,0], star_coords1[:,0])
    y_drifts = np.subtract(star_coords2[:,1], star_coords1[:,1])
    
    ## Calculate median drift rate across all stars (in px/s)
    x_drift_rate = np.median(x_drifts/time_interval)
    y_drift_rate = np.median(y_drifts/time_interval)
    
    return x_drift_rate,y_drift_rate


@cython.wraparound(False)
def timeEvolve(np.ndarray[F64, ndim=2] curr_img,
               np.ndarray[F64, ndim=2] prev_img,
               str img_time,
               int r,
               int num_stars,
               tuple pix_length,
               tuple pix_drift=(0,0)):
    """
    Adjusts aperture based on star drift and calculates flux in aperture
    
        Parameters:
            curr_img (arr): 2D image flux array of current image
            prev_img (arr): 2D image flux array of previous sequential image
            img_time (float): Header image time
            r (int): Aperture radius to sum flux (in pixels)
            numStars (int): Number of stars in image
            pix_length (tuple): Image pixel length as (x_length,y_length)
            pix_drift (tuple): Image drift rate as (x_drift,y_drift) (in px/s)
            
        Returns:
            star_data (tuple): New star coordinates, image flux, time as tuple
     """
    
    ## Type definitions
    cdef float drift_time
    cdef double curr_time
    cdef list fluxes
    cdef tuple star_data
    cdef np.ndarray x,y,stars,x_clipped,y_clipped
    cdef int inner_annulus = 5
    cdef int outer_annulus = 8
    cdef int Edge_buffer = 10
    
    ## Calculate time between prev_img and curr_img
    curr_time  = Time(img_time,scale='utc',precision=9).unix
    # print(img_time, curr_time,Time(img_time,format='isot',scale='utc',precision=9).unix)
    drift_time = curr_time - prev_img[0,3]
    
    ## Incorporate drift into each star's coords based on time since last frame
    x = np.array([prev_img[ind, 0] + pix_drift[0]*drift_time for ind in range(0, num_stars)])
    y = np.array([prev_img[ind, 1] + pix_drift[1]*drift_time for ind in range(0, num_stars)])
    
    #2023-01-16 Roman A. commented out removing stars that are drifting closer to the edge
    
    ## Eliminate stars too near the field of view boundary
    # edge_stars = clipCutStars(x, y, *pix_length)
    # edge_stars = np.sort(np.unique(edge_stars))
    # x_clipped  = np.delete(x,edge_stars)
    # y_clipped  = np.delete(y,edge_stars)
    
    ## Assign integrated flux to each star, and then insert 0 for edge stars
    #TODO: be clever about doing this with numpy arrays
    # fluxes = (sep.sum_circle(curr_img, 
    #                          x_clipped, y_clipped, 
    #                          r, 
    #                          bkgann = (r + 6., r + 11.))[0]).tolist()
    fluxes = (sep.sum_circle(curr_img, 
                             x, y, 
                             r, 
                             bkgann = (inner_annulus, outer_annulus))[0]).tolist()
    # for i in edge_stars:
    #     fluxes.insert(i,0)
        
    ## Return star data as layered tuple as (x,y,integrated flux,array of curr_time)
    star_data = tuple(zip(x, y, fluxes, np.full(len(fluxes), curr_time)))
    return star_data


@cython.wraparound(False)
def timeEvolve3D(np.ndarray[F64, ndim=3] img_stack,
                 np.ndarray[F64, ndim=2] first_img,
                 list img_times,
                 int r,
                 int num_stars,
                 tuple pix_length,
                 tuple pix_drift=(0,0)):
    """
    Adjusts aperture based on star drift and calculates flux in aperture.
    !!!Currently does not work!!!
    
        Parameters:
            img_stack (arr): 3D image flux array of stacked minute directory
            img_times (list): List of header image times (not formatted)
            r (int): Aperture radius to sum flux (in pixels)
            numStars (int): Number of stars in image
            pix_length (tuple): Image pixel length as (x_length,y_length)
            pix_drift (tuple): Image drift rate as (x_drift,y_drift) (in px/s)
            
        Returns:
            star_data (tuple): New star coordinates, image flux, time as tuple
     """
    
# =============================================================================
#     ## Type definitions
#     cdef int num_frames,ind,frame,pixel_buffer
#     cdef list fluxes
#     cdef tuple star_data
#     cdef np.ndarray unix_time,drift_time,x,y,stars,x_clipped,y_clipped
#     cdef np.ndarray xmask,ymask,xymask,fluxarr
#     
#     ## Calculate time between subsequent frames
#     num_frames = len(img_times)
#     unix_time  = Time(img_times,precision=9).unix
#     drift_time = unix_time -  first_img[1,3]
#     
#     ## Incorporate drift into each star's coords based on time since last frame
#     ## Returns a 2D array with each 0-axis slice being a frame
#     x = np.array([[first_img[ind, 0] + pix_drift[0]*drift_time[frame] for ind in range(0, num_stars)]
#                    for frame in range(0,num_frames)])
#     y = np.array([[first_img[ind, 1] + pix_drift[1]*drift_time[frame] for ind in range(0, num_stars)]
#                    for frame in range(0,num_frames)])
#     
#     ## Eliminate stars too near the field of view boundary
#     edge_stars = clipCutStars(x, y, *pix_length)
#     edge_stars = np.sort(np.unique(edge_stars))
#     x_clipped  = np.delete(x,edge_stars)
#     y_clipped  = np.delete(y,edge_stars)
#     
#     ## Assign integrated flux to each star, and then insert 0 for edge stars
#     #TODO: be clever about doing this with numpy arrays
#     fluxes = (sep.sum_circle(curr_img, 
#                              x_clipped, y_clipped, 
#                              r, 
#                              bkgann = (r + 6., r + 11.))[0]).tolist()
#     for i in edge_stars:
#         fluxes.insert(i,0)
#         
#     ## Return star data as layered tuple as (x,y,integrated flux,array of curr_time)
#     star_data = tuple(zip(x, y, fluxes, np.full(len(fluxes), curr_time)))
#     return star_data
#     
#     ## Mask the out-of-bounds stars
#     pixel_buffer = 20
#     xmask  = ma.masked_outside(x, pixel_buffer,pix_length[0]-pixel_buffer)[1]
#     ymask  = ma.masked_outside(y, pixel_buffer,pix_length[1]-pixel_buffer)[1]
#     xymask = ma.array(xmask, mask=ymask)[1]
#     
#     ## Generate fluxes for each star and then mask the invalid ones
#     fluxes  = [sep.sum_circle(img_stack[frame],x[frame],y[frame],r,bkgann = (r + 6., r + 11.))[0]
#                for frame in range(0,num_frames)]
#     fluxarr = ma.array(fluxes, mask=xymask, fill_value=0.0)
#     
#     ## Return star data as layered tuple as (x,y,integrated flux,array of curr_time)
#     star_data = tuple(zip(x, y, fluxes, np.full((num_frames,num_stars), np.vstack(unix_time))))
#     return np.transpose(star_data,axes=[0,2,1]) # rotate axes to get correct shape
# =============================================================================

    #TODO: finish this method
    raise NotImplementedError("Do not use this method! It is not working correctly.")
    pass
    

@cython.boundscheck(False)
@cython.wraparound(False)
def getStationaryFlux(np.ndarray[F64, ndim=3] img_stack,
                      np.ndarray[F64, ndim=2] prev_img,
                      list img_times,
                      int r,
                      int num_stars,
                      tuple pix_length):
    """
    Gets the position of each star and finds the star flux at each frame,
    assuming no drift of the centroid.
    
        Parameters:
            img_stack (arr): 3D image flux array of stacked minute directory
            img_times (list): List of header image times (not formatted)
            r (int): Aperture radius to sum flux (in pixels)
            numStars (int): Number of stars in image
            pix_length (tuple): Image pixel length as (x_length,y_length)
            pix_drift (tuple): Image drift rate as (x_drift,y_drift) (in px/s)
            
        Returns:
            star_data (tuple): New star coordinates, image flux, time as tuple
     """
    
    ## Type definitions
    cdef np.ndarray unix_time,x,y,
    cdef np.ndarray edge_stars,x_clipped,y_clipped
    cdef np.ndarray fluxes,star_data
    cdef int inner_annulus = 5
    cdef int outer_annulus = 8
    cdef int Edge_buffer = 10
    
    ## Calculate time between prev_img and curr_img
    unix_time  = Time(img_times,precision=9).unix
    
    ## Incorporate drift into each star's coords based on time since last frame
    x = np.array([prev_img[ind, 0] for ind in range(0, num_stars)])
    y = np.array([prev_img[ind, 1] for ind in range(0, num_stars)])
    
    ## Eliminate stars too near the field of view boundary
    
    #2023-01-16 Roman A. commented out removing stars that are drifting closer to the edge
    
    # edge_stars = clipCutStars(x, y, *pix_length)
    # edge_stars = np.sort(np.unique(edge_stars))
    # x_clipped  = np.delete(x,edge_stars)
    # y_clipped  = np.delete(y,edge_stars)
    
    ## Assign integrated flux to each star, and then insert 0 for edge stars
    #TODO: be clever about doing this with numpy arrays
    
    # fluxes = np.array([sep.sum_circle(img_stack[frame],
    #                                   x_clipped,y_clipped,
    #                                   r, 
    #                                   bkgann=(r + 6., r + 11.))[0]
    #                    for frame in range(len(img_stack))])
    
    fluxes = np.array([sep.sum_circle(img_stack[frame],
                                      x,y,
                                      r, 
                                      bkgann=(inner_annulus, outer_annulus))[0]
                       for frame in range(len(img_stack))])

    # for bad_ind in edge_stars:
    #     fluxes = np.insert(fluxes, bad_ind, 0, axis=1)
        
        
    ## Return star data as layered tuple as (x,y,integrated flux,array of curr_time)
    star_data = np.array([np.stack((x, y, fluxes[frame], np.full(len(x), unix_time[frame])),axis=1)
                          for frame in range(len(img_stack))])
    return star_data


##############################
## Dip Detection
##############################
#TODO: Cythonize this function

def dipDetection(fluxProfile, kernel, num, sigma_threshold):
    """
    Checks for geometric dip, and detects dimming using Ricker Wavelet kernel
    
    Parameters:
        fluxProfile (arr): Light curve of star (array of fluxes in each image)
        kernel (arr): Ricker wavelet kernel
        num (int): Current star number
        sigma_threshold (float): sigma_threshold for determining stars
        
    Returns:
        frameNum (int): Frame number of detected event (-1 for no detection
                        or -2 if data unusable)
        lc_arr (arr): Light curve as an array (empty list if no event
                      detected)
        event_type (str): Keyword indicating event type (empty string if
                          no event detected)
    """
    

    '''' Prunes profiles'''
    light_curve = np.trim_zeros(fluxProfile)
    
    if len(light_curve) == 0:
        print(f"Empty profile: {num}")
        return -2, [], [], np.nan, np.nan, np.nan, np.nan, -2, np.nan  # reject empty profiles
   
    
    '''perform checks on data before proceeding'''

    
    FramesperMin = 2400      #ideal number of frames in a directory (1 minute)
    minSNR = 5               #median/stddev limit to look for detections
    minLightcurveLen = FramesperMin/4    #minimum length of lightcurve
    
    # reject lightcurves that dip below zero
    # Designed to remove satellites
    if np.min(light_curve) < 0:
        print(f"Negative flux: star {num}")
        return -2, [], [], np.nan, np.nan, np.nan, np.nan, -2, np.nan

    # reject stars with SNR too low
    if np.median(light_curve)/np.std(light_curve) < minSNR:
        print(f"Signal to Noise too low: star {num}")
        return -2, [], [], np.nan, np.nan, np.nan, np.nan, -2, np.nan  

    # reject stars that go out of frame to rapidly
    if len(light_curve) < minLightcurveLen:
        print(f"Light curve too short: star {num}")
        return -2, [], [], np.nan, np.nan, np.nan, np.nan, -2, np.nan  



    '''convolve light curve with ricker wavelet kernel'''
    #will throw error if try to normalize (sum of kernel too close to 0)
    conv = convolve(light_curve, kernel, mode='valid')    #convolution of light curve with Ricker wavelet
    minLoc = np.argmin(conv)    #index of minimum value of convolution
    minVal = np.min(conv)          #minimum of convolution



    #bkgZone is the convolution without the area where the dip is. 
    # Define the number of frames to exclude around the dip
    exclusion_zone = 5

    # Create the background zone by excluding the dip region
    start_exclusion = max(0, minLoc - exclusion_zone)
    end_exclusion = min(len(conv), minLoc + exclusion_zone + 1)
    bkgZone = np.concatenate((conv[:start_exclusion], conv[end_exclusion:]))
    
    lightcurve_std=np.std(light_curve)
    
    conv_bkg_mean=np.mean(bkgZone)
    
    significance=(conv_bkg_mean-minVal)/np.std(bkgZone) #significance of the event x*sigma
    
<<<<<<< HEAD
    
    if significance>=sigma_threshold:
        #get frame number of dip
        critFrame = minLoc + (len(kernel.array) // 2)  #frame number of dip
        print(f"Found a matched significant dip in star: {num} at frame: {critFrame}")
        
        return critFrame, light_curve, conv, lightcurve_std, np.mean(light_curve), np.std(bkgZone),conv_bkg_mean,minVal,significance
        
=======
    # Calculate the number of zeros to add on each side
    padding_length = (len(light_curve) - len(conv)) // 2

    # Create arrays of for padding
    padding = np.ones(padding_length) * conv_bkg_mean

    # Concatenate zeros to the beginning and end of the convolution result
    conv_padded = np.concatenate((padding, conv, padding))

    # Ensure the length of the convolution matches the length of the light curve
    if len(conv_padded) < len(light_curve):
        conv_padded = np.concatenate((conv_padded, [0]))

    # Update the return statements to use conv_padded
    if significance >= sigma_threshold:
        critFrame = minLoc + (len(kernel.array) // 2)
        print(f"Found significant dip in star: {num} at frame: {critFrame}")
        return critFrame, light_curve, conv_padded, lightcurve_std, np.mean(light_curve), np.std(bkgZone), conv_bkg_mean, minVal, significance
>>>>>>> 003318ec
    else:
        return -1, light_curve, conv_padded, np.nan, np.nan, np.nan, np.nan, np.nan, significance<|MERGE_RESOLUTION|>--- conflicted
+++ resolved
@@ -558,16 +558,6 @@
     
     significance=(conv_bkg_mean-minVal)/np.std(bkgZone) #significance of the event x*sigma
     
-<<<<<<< HEAD
-    
-    if significance>=sigma_threshold:
-        #get frame number of dip
-        critFrame = minLoc + (len(kernel.array) // 2)  #frame number of dip
-        print(f"Found a matched significant dip in star: {num} at frame: {critFrame}")
-        
-        return critFrame, light_curve, conv, lightcurve_std, np.mean(light_curve), np.std(bkgZone),conv_bkg_mean,minVal,significance
-        
-=======
     # Calculate the number of zeros to add on each side
     padding_length = (len(light_curve) - len(conv)) // 2
 
@@ -586,6 +576,5 @@
         critFrame = minLoc + (len(kernel.array) // 2)
         print(f"Found significant dip in star: {num} at frame: {critFrame}")
         return critFrame, light_curve, conv_padded, lightcurve_std, np.mean(light_curve), np.std(bkgZone), conv_bkg_mean, minVal, significance
->>>>>>> 003318ec
     else:
         return -1, light_curve, conv_padded, np.nan, np.nan, np.nan, np.nan, np.nan, significance