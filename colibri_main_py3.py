
"""
Filename:   colibri_main_py3.py
Author(s):  Emily Pass, Rachel Brown, Roman Akhmetshyn, Peter Quigley
Contact:    pquigley@uwo.ca
Created:    2018
Updated:    Mon May  1 14:35:58 2023
    
Description:
Initial Colibri data processing pipeline for flagging candidate KBO occultation
events.
"""

# Module Imports
import os,sys
import argparse
import pathlib
import multiprocessing
import datetime
import gc
import sep
import re
import numpy as np
import time as timer
from astropy.convolution import RickerWavelet1DKernel
from astropy.time import Time
from copy import deepcopy
from multiprocessing import Pool

# Custom Script Imports
import colibri_image_reader as cir
import colibri_photometry as cp
import colibri_tools as ct

# Disable Warnings
import warnings
import logging
#warnings.filterwarnings("ignore",category=DeprecationWarning)
#warnings.filterwarnings("ignore",category=VisibleDeprecationWarning)


#-------------------------------global vars-----------------------------------#

# Path variables
BASE_PATH = pathlib.Path('D:/')
DATA_PATH = BASE_PATH / 'ColibriData'
IMGE_PATH = BASE_PATH / 'ColibriImages'
ARCHIVE_PATH = BASE_PATH / 'ColibriArchive'

# Timestamp format
OBSDATE_FORMAT = '%Y%m%d'
MINDIR_FORMAT  = '%Y%m%d_%H.%M.%S.%f'
TIMESTAMP_FORMAT = '%Y-%m-%dT%H:%M:%S.%f'
BARE_FORMAT = '%Y-%m-%d_%H%M%S_%f'

# Regex patterns
NPY_PATTERN = r'(\d{8}_\d{2}.\d{2}.\d{2}.\d{3})'
DET_PATTERN = r'det_(\d{4}-\d{2}-\d{2}_\d{8}_\d{6})'

# Star detection parameters
AP_R = 3.  # aperture radius
DETECT_THRESH = 3.3  # sigma threshold for detection
NUM_TO_SKIP  = 1  # number of images to skip for star detection
NUM_TO_STACK = 9  # number of images to stack for star detection
BIASES_TO_STACK = 9       #number of bias images to combine in median bias images
EDGE_BUFFER  = 10  # px from edge of image to ignore
NPY_STARS = 10  # number of stars to save in .npy file
MIN_STARS = 30  # minimum number of stars to analyze minute

# Drift parameters
DRIFT_MULT = 1.0  # multiplier for detection radius after drift
MAX_DRIFT  = 1.0  # px/s
DRIFT_TOL  = 2.5e-2  # px/s

# Analysis parameters
CHUNK_SIZE = 10  # number of images to analyze at once
EVENT_WIDTH = 1.0  # seconds to save on either side of event

# Verbose print statement
verboseprint = lambda *a, **k: None


#--------------------------------functions------------------------------------#

###########################
## Directory Selection
###########################

def getUnprocessedMinutes(obsdate, reprocess=False):
    """
    Return list of unprocessed minute directories for a given date.
    References a list of .npy starlists in the archive directory to determine
    which minutes have already been processed.
    
        Parameters:
            obsdate (str): Date of observation (as marked on the data 
                           directory to be analyzed).

        Returns:
            minute_dirs (list): List of unprocessed minute directories.
            master_bias_list (list): List of master biases and times.

    """

    ## Collect raw data lists

    # Get list of all minute directories for the given date
    minute_dirs = [min_dir for min_dir in DATA_PATH.joinpath(str(obsdate).replace("-","")).iterdir()
                    if min_dir.is_dir()]
    minute_dirs = [min_dir for min_dir in minute_dirs if 'Bias' not in min_dir.name]
    minute_dirs.sort()
    bias_dir = DATA_PATH.joinpath(str(obsdate).replace("-",""), 'Bias')
    
    # If reprocessing, remake the master bias list and return all minute dirs
    if reprocess:
        master_bias_list = cir.makeBiasSet(bias_dir, BASE_PATH, obsdate, BIASES_TO_STACK)
        return minute_dirs, master_bias_list

    ## Generate/collect master bias list

    # Check that the archive directory exists
    obsdate_archive = ARCHIVE_PATH.joinpath(str(obsdate))
    masterbias_dir = obsdate_archive.joinpath('masterBiases')
    if (not obsdate_archive.exists()) or (not masterbias_dir.exists()):
        obsdate_archive.mkdir(exist_ok=True)

    # Make master bias set
    master_bias_list = cir.makeBiasSet(bias_dir, BASE_PATH, obsdate, BIASES_TO_STACK)
    
    
    ## Remove processed minutes from list of all minutes

    # Get list of all minute directories that have already been processed
    # NPY filenames of of the format "YYYYMMDD_HH.MM.SS.fff_3.3sig_pos.npy"
    processed_minutes = list(ARCHIVE_PATH.joinpath(str(obsdate)).glob('*_pos.npy'))
    processed_minutes = [x.name[:21] for x in processed_minutes]

    # Remove processed minutes from list of all minutes
    minute_dirs = [x for x in minute_dirs if x.name not in processed_minutes]

    # Return the list of unprocessed minutes
    return minute_dirs, master_bias_list


def readDetTimestamp(det_file):
    """
    Read minute dir of origin from det file

        Parameters:
            det_file (str): Path to det file.

        Returns:
            timestamp (str): Timestamp of det file.
    
    """

    # Read the 5th line of the det file
    with open(det_file, 'r') as f:
        for i in range(5):
            event_file = f.readline()

    minute_dir = re.search(NPY_PATTERN, event_file).group(1)
    return minute_dir


def writePrimarySummary(obsdate, processing_time='None'):
    """
    Write a summary file for the given observation date. The summary file
    contains the number of stars detected in each minute directory, as well as
    the number of detections in each minute directory.

        Parameters:
            obsdate (str): Date of observation (as YYYY-MM-DD).
            processing_time (str): Time taken to process the observation date.

        Returns:
            None.

    """

    # Define paths
    obsdate_archive = ARCHIVE_PATH.joinpath(str(obsdate))
    summary_path = obsdate_archive.joinpath('primary_summary.txt')

    # Get list of npy and det files
    npy_files = list(obsdate_archive.glob('*_pos.npy'))
    det_files = list(obsdate_archive.glob('det_*.txt'))

    # Read minute dirs from det files
    det_minutes = [readDetTimestamp(det_file) for det_file in det_files]

    # Read number of stars in each file and write to summary file
    with open(summary_path, 'w') as f:

        # Write header
        f.write(f'# Ran for {processing_time} seconds\n')
        f.write("# time, star count\n")
        f.write("#--------------------#\n")

        # Write data
        for npy in npy_files:
            # Get minute dir, number of stars, and detections
            minute_dir = npy.name[:21]
            star_count = np.load(npy).shape[0]
            detections = det_minutes.count(minute_dir)

            # Write to file
            f.write(f'{minute_dir}, {star_count}, {detections}\n')


###########################
## Main Functions
###########################

def firstOccSearch(minuteDir, MasterBiasList, kernel, exposure_time, sigma_threshold,
                   base_path,obs_date,
                   telescope='TEST',RCDfiles = True, gain_high = True):
    """ 
    Formerly 'main'.
    Detect possible occultation events in selected file and archive results 
    
        Parameters:
            minuteDir (str): Filepath to current directory
            MasterBiasList (list): List of master biases and times
            kernel (arr): Ricker wavelet kernel
            exposure_time (int/float): Camera exposure time (in s)
            sigma_threshold (float): Sensitivity of the detection filter
            base_path (str): Path to root directory containing Archive and Data
            obs_date (str): Date of observation (as marked on the data 
                            directory to be analyzed)
        
        Returns:
            __ (str): Printout of processing tasks
            __ (.npy): .npy format file with star positions (if doesn't exist)
            __ (.txt): .txt format file for each occultation event with names
                       of images to be saved
            __ (int/float): time of saved occultation event images
            __ (float): flux of occulted star in saved images
            star_count (int): Number of detected stars in the given minuteDir
    """


###########################
## Analysis Setup
###########################

    print (f"{datetime.datetime.now()} Opening: {minuteDir}")

    ## Create folder for results
    savefolder = base_path.joinpath('ColibriArchive', str(obs_date))
    if not savefolder.exists():
        savefolder.mkdir()      

    ## Select and load the master bias closest in time to the current minute
    bias = cir.chooseBias(minuteDir, MasterBiasList, obs_date)

    ## Get a sorted list of images in this minute directory, ignoring the first
    ## due to vignetting
    imagePaths = sorted(minuteDir.glob('*.rcd'))     
    del imagePaths[0]
        
    ## Idenitify important characteristics from name and length of images list
    field_name = imagePaths[0].name.split('_')[0]  #which of 11 fields are observed
    x_length, y_length, num_images = cir.getSizeRCD(imagePaths)

    print(datetime.datetime.now(), "Imported", num_images, "frames")
    
    ## Check if there are enough images in the current directory 
    minNumImages = len(kernel.array)*3         #3x kernel length
    if num_images < minNumImages:
        print(datetime.datetime.now(), "Insufficient number of images, skipping...")
        return minuteDir.name, 0, 0
    

###########################
## Star Identification
###########################
    
    #print (datetime.datetime.now(), field_name, 'starfinding...',)
    print(f"Starfinding in {field_name}...")
    
    ## Create median combined image for star finding
    try:
        stacked = cir.stackImages(minuteDir, savefolder, NUM_TO_SKIP, NUM_TO_STACK, bias)
    ## Prevents program from crashing if there are corrupt images
    except UnicodeDecodeError:
        print(f"ERROR: UnicodeDecodeError in {minuteDir.name}")
        return minuteDir.name, 0, 0

    ## Make list of star coords and half light radii using a conservative
    ## threshold scaled to the number of images stacked
    star_find_results = tuple(cp.initialFind(stacked, DETECT_THRESH*NUM_TO_STACK**0.5))

    ## Remove stars where centre is too close to edge of frame
    edge_buffer = 10     #number of pixels between edge of star aperture and edge of image
    #star_find_results = tuple(x for x in star_find_results if x[0] + AP_R + edge_buffer < x_length and x[0] - AP_R - edge_buffer > 0)
    #star_find_results = tuple(y for y in star_find_results if y[1] + AP_R + edge_buffer < x_length and y[1] - AP_R - edge_buffer > 0)
    star_find_results = tuple(x for x in star_find_results if x[0] + edge_buffer < x_length and x[0] - edge_buffer > 0)
    star_find_results = tuple(y for y in star_find_results if y[1] + edge_buffer < x_length and y[1] - edge_buffer > 0)


    ## Save the array of star positions as an .npy file
    ## Format: x  |  y  | half light radius
    if len(star_find_results) >= NPY_STARS:
        star_pos_file = base_path.joinpath('ColibriArchive', str(obs_date), minuteDir.name + '_' + str(DETECT_THRESH) + 'sig_pos.npy')
        if star_pos_file.exists():
            star_pos_file.unlink()
        np.save(star_pos_file, star_find_results)


    ## Enforce a minimum number of visible stars in each image
    if len(star_find_results) < MIN_STARS:
        print(f"Insufficient stars in minute: {minuteDir}")
        print (f"{datetime.datetime.now()} Closing: {minuteDir}")
        print ("\n")
        return minuteDir.name, len(star_find_results), 0
        
    ## Seperate radii and positions in separate arrays
    star_find_results = np.array(star_find_results)
    radii = star_find_results[:,-1]
    initial_positions = star_find_results[:,:-1]

    ## Number of stars identified in image
    num_stars = len(initial_positions)
    
    
###########################
## Drift Calculations
########################### 

    ## Initialize centroid refining parameters
    drift_pos = np.empty([2, num_stars], dtype = (np.float64, 2))  #array to hold first and last positions
    GaussSigma = np.mean(radii * 2. / 2.35)  # calculate gaussian sigma for each star's light profile
    print(f"Weighting Radius for Starfinding (GaussSigma) = {GaussSigma}")

    ## Import the first frame and last frame for starfinding purposes
    fframe_data,fframe_time = cir.importFramesRCD(imagePaths, NUM_TO_SKIP, 1, bias)   #import first image
    lframe_data,lframe_time = cir.importFramesRCD(imagePaths, len(imagePaths)-1, 1, bias)  #import last image
    headerTimes = [fframe_time] #list of image header times

    ## Refine star positions for first and last image (also returns frame times)
    first_drift = cp.refineCentroid(fframe_data,fframe_time[0], initial_positions, GaussSigma)
    last_drift = cp.refineCentroid(lframe_data,lframe_time[0], first_drift[0], GaussSigma*DRIFT_MULT)

    ## Organize frame times and centroid positions into containers
    drift_pos[0] = first_drift[0]  # first frame positions
    drift_pos[1] = last_drift[0]  # last frame positions
    drift_times = [first_drift[1], last_drift[1]]  # frame times
    drift_times = Time(drift_times, precision=9).unix  # convert times to unix

    ## Calculate median drift rate [px/s] in x and y over the minute
    x_drift, y_drift = cp.averageDrift(drift_pos[0],drift_pos[1], drift_times[0],drift_times[1])
    print(f"Drift (x,y): {x_drift} px/s, {y_drift} px/s")
    
    ## Decide whether to apply drift modifications to frame analysis using a
    ## tolerence threshold. If the drift values are too large, disregard this
    ## minute as a tracking error. Rates in px/s.
    if abs(x_drift) > MAX_DRIFT or abs(y_drift) > MAX_DRIFT:
        print (f"{datetime.datetime.now()} Significant drift. Skipping {minuteDir}...") 
        return minuteDir.name, num_stars, 0
    elif abs(x_drift) > DRIFT_TOL or abs(y_drift) > DRIFT_TOL:
        drift = True # variable to check whether stars have drifted since last frame
    else:
        drift = False


###########################
## Flux Measurements
########################### 

    ## Define the container containing the flux measurements of all images
    ## with each frame holding a ( num_stars * 4 ) sized array.
    ## [0] x coorinate; [1] y coordinate; [2] flux; [3] frame time
    starData = np.empty((num_images, num_stars, 4), dtype=np.float64)
    
    ## Fill the first data frame with information from the first image
    starData[0] = tuple(zip(initial_positions[:,0], 
                        initial_positions[:,1], 
                        #sumFlux(first_frame[0], initial_positions[:,0], initial_positions[:,1], AP_R),
                        # (sep.sum_circle(fframe_data, initial_positions[:,0], initial_positions[:,1], AP_R)[0]).tolist(),
                        (sep.sum_circle(fframe_data, initial_positions[:,0], initial_positions[:,1], AP_R)[0]).tolist(),
                        np.ones(np.shape(np.array(initial_positions))[0]) * (Time(fframe_time, precision=9).unix)))


    ## Iteratively process the images and put the results into starData
    if drift:  # If drift compensation is required, enter this loop
    
        print(f"{minuteDir} Drifted - applying drift to photometry {x_drift} {y_drift}")
        
        # Loop through each image in the minute-long dataset in chunks
        residual   = (num_images-1)%CHUNK_SIZE
        for i in range((num_images-1)//CHUNK_SIZE):
            # Read in the images in a given chunk
            imageFile,imageTime = cir.importFramesRCD(imagePaths,CHUNK_SIZE*i+1, CHUNK_SIZE, bias)
            headerTimes = headerTimes + imageTime
            for j in range(CHUNK_SIZE):
                # Process the images in the current chunk
                starData[CHUNK_SIZE*i+j+1] = cp.timeEvolve(imageFile[j],
                                                            deepcopy(starData[CHUNK_SIZE*i+j]),
                                                            imageTime[j],
                                                            AP_R,
                                                            num_stars,
                                                            (x_length, y_length),
                                                            (x_drift, y_drift))
                gc.collect()
            
        # Read in the remaining images
        imageFile,imageTime = cir.importFramesRCD(imagePaths,
                                                  num_images-residual,
                                                  residual,
                                                  bias)
        headerTimes = headerTimes + imageTime
        
        # Process the remaining images
        for i in range(residual+1)[:0:-1]:
            starData[num_images-i] = cp.timeEvolve(imageFile[residual-i],
                                                    deepcopy(starData[num_images-i-1]),
                                                    imageTime[residual-i],
                                                    AP_R,
                                                    num_stars,
                                                    (x_length, y_length),
                                                    (x_drift, y_drift))        
        gc.collect()
        
            
    else:  # if there is not significant drift, don't account for drift  in photometry
        
        print(f'{minuteDir} No drift')
        
        # Loop through each image in the minute-long dataset in chunks
        residual   = (num_images-1)%CHUNK_SIZE
        for i in range((num_images-1)//CHUNK_SIZE):
            # Read in the images in a given chunk
            imageFile,imageTime = cir.importFramesRCD(imagePaths,CHUNK_SIZE*i+1, CHUNK_SIZE, bias)
            headerTimes = headerTimes + imageTime
            # Process the the current chunk all at once
            starData[CHUNK_SIZE*i+1:CHUNK_SIZE*(i+1)+1] = cp.getStationaryFlux(imageFile,
                                                                               deepcopy(starData[CHUNK_SIZE*i]),
                                                                               imageTime,
                                                                               AP_R,
                                                                               num_stars,
                                                                               (x_length, y_length))
                
            gc.collect()
            
        # Read in the remaining images
        imageFile,imageTime = cir.importFramesRCD(imagePaths,
                                                  num_images-(num_images-1)%CHUNK_SIZE,
                                                  (num_images-1)%CHUNK_SIZE,
                                                  bias)
        headerTimes = headerTimes + imageTime
        # Process the residual chunk
        starData[num_images-residual:] = cp.getStationaryFlux(imageFile,
                                                              deepcopy(starData[num_images-residual-1]),
                                                              imageTime,
                                                              AP_R,
                                                              num_stars,
                                                              (x_length, y_length))
                
        gc.collect()
    

    """
    # Roman's photometry plotting section
    import matplotlib.pyplot as plt
    for starNum in range(0,num_stars):
    flux=starData[:, starNum, 2]
    x_coords_in=starData[0][starNum][0]
    y_coords_in=starData[0][starNum][1]
    x_coords_fi=starData[-1][starNum][0]
    y_coords_fi=starData[-1][starNum][1]
    fig, ax1 = plt.subplots()
    ax1.scatter(range(0,len(starData)), flux,label="initial pos: x="+str(x_coords_in)+" y="+str(y_coords_in)+"\n final pos: x="+str(x_coords_fi)+" y="+str(y_coords_fi))
    plt.legend()
    plot_path=base_path.joinpath('ColibriArchive', str(obs_date), minuteDir.name)
    if not os.path.exists(plot_path):
        os.mkdir(plot_path)
    plt.savefig(plot_path.joinpath('_star_'+str(i) + '.png'))
    
    plt.close()
    for i in range(len(starData[0])):
        flux=[]
        frame=[]
        x_coords_in=starData[0][i][0]
        y_coords_in=starData[0][i][1]
        x_coords_fi=starData[-1][i][0]
        y_coords_fi=starData[-1][i][1]
        for j in range(len(starData)):
            flux.append(starData[j][i][2])
            frame.append(j)
            
        
        fig, ax1 = plt.subplots()
        ax1.scatter(frame, flux,label="initial pos: x="+str(x_coords_in)+" y="+str(y_coords_in)+"\n final pos: x="+str(x_coords_fi)+" y="+str(y_coords_fi))
        plt.legend()
        plot_path=base_path.joinpath('ColibriArchive', str(obs_date), minuteDir.name)
        if not os.path.exists(plot_path):
            os.mkdir(plot_path)
        plt.savefig(plot_path.joinpath('_star_'+str(i) + '.png'))
        
        plt.close()
    """



###########################
## Dip Detection
###########################
   
    #loop through each detected object
    dipResults = np.array([cp.dipDetection(starData[:, starNum, 2], kernel, starNum, sigma_threshold) for starNum in range(0,num_stars)],
                          dtype=object)
   
    
    event_frames = dipResults[:,0]         #array of event frames (-1 if no event detected, -2 if incomplete data)
    light_curves = dipResults[:,1]         #array of light curves (empty if no event detected)
    
    conv_flux=dipResults[:,2]              #array of convolved light curves (empty if no event detected)
    lightcurve_std=dipResults[:,3]          #std of minute-long lightcurve
    lightcurve_mean= dipResults[:,4]        #mean of minute-long lightcurve
    Bkg_std= dipResults[:,5]                #std of convolved flux background
    Bkg_mean= dipResults[:,6]               #mean of convolved flux background
    conv_min= dipResults[:,7]               #minimum value of the convolution
    significance=dipResults[:,8]          #significance of the event x*sigma

    ''' data archival '''

    save_frames = event_frames[np.where(event_frames > 0)]  #frame numbers for each event to be saved
    save_chunk = int(round(EVENT_WIDTH / exposure_time))  #save certain num of frames on both sides of event
    save_curves = light_curves[np.where(event_frames > 0)]  #light curves for each star to be saved
    #save_types = dip_types[np.where(event_frames > 0)]
    
    save_conv_flux=conv_flux[np.where(event_frames > 0)]    #save convolved flux for each event
    save_lc_std=lightcurve_std[np.where(event_frames > 0)]  #save lightcurve std for each event
    save_lc_mean=lightcurve_mean[np.where(event_frames > 0)]#save lightcurve mean
    save_bkg_std=Bkg_std[np.where(event_frames > 0)]        #save background std of convolved lightcurve
    save_bkg_mean=Bkg_mean[np.where(event_frames > 0)]      #save background mean of convolved lightcurve
    save_minVal=conv_min[np.where(event_frames > 0)]        #save minimum value of the convolution
    save_sigma=significance[np.where(event_frames > 0)]     #save significance of each event

    #loop through each detected event
    j=0
    for f in save_frames:
        
        date = headerTimes[f].split('T')[0]                                 #date of event
        time = headerTimes[f].split('T')[1].split('.')[0].replace(':','')   #time of event
        star_coords = initial_positions[np.where(event_frames == f)[0][0]]     #coords of occulted star
        mstime = headerTimes[f].split('T')[1].split('.')[1]                 # micros time of event
       # print(datetime.datetime.now(), ' saving event in frame', f)
        
        star_all_flux = save_curves[np.where(save_frames == f)][0]  #total light curve for current occulted star
        star_all_conv=save_conv_flux[np.where(save_frames == f)][0] #total convolved light curve for current occulted star
        #text file to save results in
        #saved file format: 'det_date_time_star#_telescope.txt'

        savefile = base_path.joinpath('ColibriArchive', str(obs_date), ''.join(('det_', date, '_', time, '_', mstime, '_star', str(np.where(event_frames == f)[0][0]), '_', telescope, '.txt')))
        #columns: fits filename and path | header time (seconds) |  star flux
        
        #open file to save results
        # with open(savefile, 'w') as filehandle:
            
        #     #file header
        #     filehandle.write('#\n#\n#\n#\n')
        #     filehandle.write('#    Event File: %s\n' %(imagePaths[f]))
        #     filehandle.write('#    Star Coords: %f %f\n' %(star_coords[0], star_coords[1]))
        #     filehandle.write('#    DATE-OBS: %s\n' %(headerTimes[f]))
        #     filehandle.write('#    Telescope: %s\n' %(telescope))
        #     filehandle.write('#    Field: %s\n' %(field_name))
        #     filehandle.write('#    Dip Type: %s\n' %(save_types[np.where(save_frames == f)][0]))
        #     filehandle.write('#    Median Flux: %.2f\n' %(np.median(star_all_flux)))
        #     filehandle.write('#    Stddev Flux: %.3f\n' %(np.std(star_all_flux)))
        #     filehandle.write('#\n#\n#\n')
        #     filehandle.write('#filename     time      flux\n')
        
        with open(savefile, 'w') as filehandle:
            
            #file header
            filehandle.write('#\n#\n#\n#\n')
            filehandle.write('#    Event File: %s\n' %(imagePaths[f]))
            filehandle.write('#    Star Coords: %f %f\n' %(star_coords[0], star_coords[1]))
            filehandle.write('#\n')
            filehandle.write('#    DATE-OBS: %s\n' %(headerTimes[f]))
            filehandle.write('#    Telescope: %s\n' %(telescope))
            filehandle.write('#    Field: %s\n' %(field_name))
            filehandle.write('#    significance: %.3f\n' %(save_sigma[j]))
            filehandle.write('#    Raw lightcurve std: %.4f\n' %(save_lc_std[j]))
            filehandle.write('#    Raw lightcurve mean: %.4f\n' %(save_lc_mean[j]))
            filehandle.write('#    Convolution background std: %.4f\n' %(save_bkg_std[j]))
            filehandle.write('#    Convolution background mean: %.4f\n' %(save_bkg_mean[j]))
            filehandle.write('#    Convolution minimal value: %.4f\n' %(save_minVal[j]))
            filehandle.write('#\n#\n')
            filehandle.write('#filename     time      flux     conv_flux\n')
           
            ''' save data '''
            j=j+1
           #if the portion of the light curve is at the beginning, start at 0th image
            if f - save_chunk <= 0:  
        
                files_to_save = [imagePath for i, imagePath in enumerate(imagePaths) if i >= 0 and i < f + save_chunk]  #list of filenames to save
                star_save_flux = star_all_flux[np.where(np.in1d(imagePaths, files_to_save))[0]]                         #part of light curve to save
                star_save_conv= star_all_conv[np.where(np.in1d(imagePaths, files_to_save))[0]]
                
                #loop through each frame to be saved
                for i in range(0, len(files_to_save)):  
                    filehandle.write('%s %f  %f  %f\n' % (files_to_save[i], float(headerTimes[:f + save_chunk][i].split(':')[2].split('Z')[0]), star_save_flux[i], star_save_conv[i]))
            
            #if portion of light curve to save is not at the beginning
            else:
                
                #if the portion of the light curve to save is at the end of the minute, end at the last image
                if f + save_chunk >= num_images:
        
                    files_to_save = [imagePath for i, imagePath in enumerate(imagePaths) if i >= f - save_chunk]    #list of filenames to save (RAB 042222)
                    star_save_flux = star_all_flux[np.where(np.in1d(imagePaths, files_to_save))[0]]                                                     #part of light curve to save
                    star_save_conv= star_all_conv[np.where(np.in1d(imagePaths, files_to_save))[0]]
                    
                    #loop through each frame to save
                    for i in range(0, len(files_to_save)): 
                        filehandle.write('%s %f %f  %f\n' % (files_to_save[i], float(headerTimes[f - save_chunk:][i].split(':')[2].split('Z')[0]), star_save_flux[i], star_save_conv[i]))

                #if the portion of the light curve to save is not at beginning or end of the minute, save the whole portion around the event
                else:  

                    files_to_save = [imagePath for i, imagePath in enumerate(imagePaths) if i >= f - save_chunk and i < f + save_chunk]     #list of filenames to save
                    star_save_flux = star_all_flux[np.where(np.in1d(imagePaths, files_to_save))[0]]                                         #part of light curve to save                    
                    star_save_conv= star_all_conv[np.where(np.in1d(imagePaths, files_to_save))[0]]
                    
                    #loop through each frame to save
                    for i in range(0, len(files_to_save)): 
                        filehandle.write('%s %f %f  %f\n' % (files_to_save[i], float(headerTimes[f - save_chunk:f + save_chunk][i].split(':')[2].split('Z')[0]), star_save_flux[i], star_save_conv[i]))



    ''' printout statements'''
    print (datetime.datetime.now(), "Rejected Stars: ", round(((num_stars - len(save_frames)) / num_stars)*100, 2), "%")
    print (datetime.datetime.now(), "Total stars in field:", num_stars)
    print (datetime.datetime.now(), "Candidate events in this minute:", len(save_frames))
    print (datetime.datetime.now(), "Closing:", minuteDir)
    print ("\n")

    # return number of stars in field
    gc.collect()
    return minuteDir.name, num_stars, len(save_frames), lightcurve_mean/lightcurve_std
    

#------------------------------------main-------------------------------------#


if __name__ == '__main__':
    
    
###########################
## Argument Parser Setup
###########################

    ## Generate argument parser
    arg_parser = argparse.ArgumentParser(description="First-level data analysis for the Colibri telescopes",
                                         formatter_class=argparse.RawTextHelpFormatter)
    
    ## Add argument functionality
    arg_parser.add_argument('path', help='Path to base directory')
    arg_parser.add_argument('date', help='Observation date (YYYY/MM/DD) of data to be processed')
    arg_parser.add_argument('-s', '--sigma', help='Sigma threshold', default=6.0,type=float)
    arg_parser.add_argument('-R','--RCD', help='Read RCD files directly (otherwise convert to .fits)', action='store_false')
    arg_parser.add_argument('-p', '--noparallel', help='Disable parallelism, run in sequence instead', action='store_false')
    arg_parser.add_argument('-g', '--lowgain', help='Analyze low-gain images', action='store_false')
    arg_parser.add_argument('-t', '--test', help='Test functionality for Peter Quigley', action='store_true')
    arg_parser.add_argument('-r', '--reprocess', help='Reprocess all data', action='store_true')
    
    ## Process argparse list as useful variables
    cml_args = arg_parser.parse_args()
    
    if cml_args.test:
        # Processing parameters
        RCDfiles,gain_high = True,True
        runPar = cml_args.noparallel
        reprocess = True
        sigma_threshold = cml_args.sigma
        
        # Target data
        base_path = pathlib.Path('/', 'home', 'pquigley', 'ColibriRepos')
        obs_date = datetime.date(2022, 8, 12)
        
    else:
        # Processing parameters
        RCDfiles = cml_args.RCD
        runPar = cml_args.noparallel
        gain_high = cml_args.lowgain
        sigma_threshold = cml_args.sigma
        reprocess = cml_args.reprocess

        # Target data
        base_path = pathlib.Path(cml_args.path) # path to data directory
        obsYYYYMMDD = cml_args.date # date to be analyzed formatted as "YYYY/MM/DD"
        obsdatesplit = obsYYYYMMDD.split('/')
        obs_date = datetime.date(int(obsYYYYMMDD.split('/')[0]), int(obsYYYYMMDD.split('/')[1]), int(obsYYYYMMDD.split('/')[2]))
        

    ## Get name of telescope
    try:
        telescope = os.environ['COMPUTERNAME']
    except KeyError:
        telescope = "TEST"
        
    
###########################
## Pre-Analysis Preparation
###########################
    
    '''get filepaths'''
 
    # Get unprocessed minute directories and master bias list
    minute_dirs, MasterBiasList = getUnprocessedMinutes(obs_date, reprocess=reprocess)
    night_dir = base_path.joinpath('ColibriData', str(obs_date).replace('-',''))

    # Check if there are any unprocessed minutes
    if len(minute_dirs) == 0:
        print(datetime.datetime.now(), "No unprocessed minutes found, exiting...")
        if not (ARCHIVE_PATH / str(obs_date) / 'primary_summary.txt').exists():
            writePrimarySummary(obs_date)
        sys.exit()

    ## Check if there is a valid GPS lock
    imagePaths = sorted(minute_dirs[0].glob('*.rcd'))
    print(imagePaths[0])
    if not cir.testGPSLock(imagePaths[0]):
        print(datetime.datetime.now(), "No GPS Lock established, skipping...")

        if not (ARCHIVE_PATH / str(obs_date) / 'primary_summary.txt').exists():
            writePrimarySummary(obs_date)

        
        with open(os.path.join(night_dir,"error.txt"),"w") as f:
            f.write("")
        
        sys.exit()
    

    ''' prepare RickerWavelet/Mexican hat kernel to convolve with light curves'''
    exposure_time = 0.025    # exposure length in seconds
    expected_length = 0.15   # related to the characteristic scale length, length of signal to boost in convolution, may need tweaking/optimizing

    kernel_frames = int(round(expected_length / exposure_time))   # width of kernel
    ricker_kernel = RickerWavelet1DKernel(kernel_frames)          # generate kernel


    ''''run pipeline for each folder of data'''
 

###########################
## Run in Parallel
###########################   
 
    #running in parallel (minute directories are split up between cores)
    if runPar == True:
        print('Running in parallel...')
        start_time = timer.time()
        finish_txt = ARCHIVE_PATH / str(obs_date) / 'primary_summary.txt'
        (ARCHIVE_PATH / str(obs_date) / 'SNR').mkdir(parents=True, exist_ok=True)
        
        pool_size = multiprocessing.cpu_count() - 2
        pool = Pool(pool_size)
        args = ((minute_dirs[f], MasterBiasList, ricker_kernel, exposure_time, sigma_threshold,
                 base_path,obs_date,telescope,RCDfiles,gain_high) for f in range(len(minute_dirs)))
        
        try:
            star_counts = pool.starmap(firstOccSearch,args)
            end_time = timer.time()
            #starhours = sum(star_minutes)/(2399*60.0)
            #print(f"Calculated {starhours} star-hours\n", file=sys.stderr)
            print(f"Ran for {end_time - start_time} seconds", file=sys.stderr)
            
            # Write summary file
            writePrimarySummary(obs_date, processing_time=(end_time - start_time))

<<<<<<< HEAD
                #f.write(f'#Calculated {starhours} star-hours\n')
                f.write("# time, star count\n")
                f.write("#--------------------#\n")
                for results in star_counts:
                    f.write(f"{results[0]}, {results[1]}, {results[2]}\n")

                    # save SNR data
                    snr_txt = ARCHIVE_PATH / str(obs_date) / 'SNR' / f'SNR_{results[0]}'
                    np.savetxt(snr_txt, results[3], delimiter=',')
=======
>>>>>>> 23b2ca87
        except:
            logging.exception("failed to parallelize")
            with open(finish_txt, 'w') as f:
                f.write('failed')
            
        pool.close()
        pool.join()


###########################
## Run in Sequence 
###########################  

    else:
        raise NotImplementedError("Not running in parallel needs maitenance.\nSorry for the inconvenience!\n-Peter Q (2022/11/05)")
        
        # Added a check to see if the fits conversion has been done. - MJM 
        #only run this check if we want to process fits files - RAB
        if RCDfiles == False:
                
            #check if conversion indicator file is present
            if not minute_dirs[f].joinpath('converted.txt').is_file():
                        
                print('Converting to .fits')
                
                #make conversion indicator file
                with open(minute_dirs[f].joinpath('converted.txt'), 'a'):
                    os.utime(str(minute_dirs[f].joinpath('converted.txt')))
                            
                #do .rcd -> .fits conversion using the desired gain level
                if gain_high:
                    os.system("python .\\RCDtoFTS.py " + str(minute_dirs[f]) + ' high')
                else:
                    os.system("python .\\RCDtoFTS.py " + str(minute_dirs[f]))
                    
        else:
            print('Already converted raw files to fits format.')
            print('Remove file converted.txt if you want to overwrite.')
        
        for f in range(len(minute_dirs)):
           


            print(f"Running on... {minute_dirs[f]}")

            start_time = timer.time()

            print('Running sequentially...')
            firstOccSearch(minute_dirs[f], MasterBiasList, ricker_kernel, exposure_time, sigma_threshold,
                           base_path,obs_date,telescope,RCDfiles,gain_high)
            
            gc.collect()

            end_time = timer.time()
            print(f"Ran for {end_time - start_time} seconds", file=sys.stderr)

#           with open("logs/timing.log","a") as f:
#               f.write(f"Ran for {end_time - start_time} seconds\n\n")


<|MERGE_RESOLUTION|>--- conflicted
+++ resolved
@@ -1,847 +1,835 @@
-
-"""
-Filename:   colibri_main_py3.py
-Author(s):  Emily Pass, Rachel Brown, Roman Akhmetshyn, Peter Quigley
-Contact:    pquigley@uwo.ca
-Created:    2018
-Updated:    Mon May  1 14:35:58 2023
-    
-Description:
-Initial Colibri data processing pipeline for flagging candidate KBO occultation
-events.
-"""
-
-# Module Imports
-import os,sys
-import argparse
-import pathlib
-import multiprocessing
-import datetime
-import gc
-import sep
-import re
-import numpy as np
-import time as timer
-from astropy.convolution import RickerWavelet1DKernel
-from astropy.time import Time
-from copy import deepcopy
-from multiprocessing import Pool
-
-# Custom Script Imports
-import colibri_image_reader as cir
-import colibri_photometry as cp
-import colibri_tools as ct
-
-# Disable Warnings
-import warnings
-import logging
-#warnings.filterwarnings("ignore",category=DeprecationWarning)
-#warnings.filterwarnings("ignore",category=VisibleDeprecationWarning)
-
-
-#-------------------------------global vars-----------------------------------#
-
-# Path variables
-BASE_PATH = pathlib.Path('D:/')
-DATA_PATH = BASE_PATH / 'ColibriData'
-IMGE_PATH = BASE_PATH / 'ColibriImages'
-ARCHIVE_PATH = BASE_PATH / 'ColibriArchive'
-
-# Timestamp format
-OBSDATE_FORMAT = '%Y%m%d'
-MINDIR_FORMAT  = '%Y%m%d_%H.%M.%S.%f'
-TIMESTAMP_FORMAT = '%Y-%m-%dT%H:%M:%S.%f'
-BARE_FORMAT = '%Y-%m-%d_%H%M%S_%f'
-
-# Regex patterns
-NPY_PATTERN = r'(\d{8}_\d{2}.\d{2}.\d{2}.\d{3})'
-DET_PATTERN = r'det_(\d{4}-\d{2}-\d{2}_\d{8}_\d{6})'
-
-# Star detection parameters
-AP_R = 3.  # aperture radius
-DETECT_THRESH = 3.3  # sigma threshold for detection
-NUM_TO_SKIP  = 1  # number of images to skip for star detection
-NUM_TO_STACK = 9  # number of images to stack for star detection
-BIASES_TO_STACK = 9       #number of bias images to combine in median bias images
-EDGE_BUFFER  = 10  # px from edge of image to ignore
-NPY_STARS = 10  # number of stars to save in .npy file
-MIN_STARS = 30  # minimum number of stars to analyze minute
-
-# Drift parameters
-DRIFT_MULT = 1.0  # multiplier for detection radius after drift
-MAX_DRIFT  = 1.0  # px/s
-DRIFT_TOL  = 2.5e-2  # px/s
-
-# Analysis parameters
-CHUNK_SIZE = 10  # number of images to analyze at once
-EVENT_WIDTH = 1.0  # seconds to save on either side of event
-
-# Verbose print statement
-verboseprint = lambda *a, **k: None
-
-
-#--------------------------------functions------------------------------------#
-
-###########################
-## Directory Selection
-###########################
-
-def getUnprocessedMinutes(obsdate, reprocess=False):
-    """
-    Return list of unprocessed minute directories for a given date.
-    References a list of .npy starlists in the archive directory to determine
-    which minutes have already been processed.
-    
-        Parameters:
-            obsdate (str): Date of observation (as marked on the data 
-                           directory to be analyzed).
-
-        Returns:
-            minute_dirs (list): List of unprocessed minute directories.
-            master_bias_list (list): List of master biases and times.
-
-    """
-
-    ## Collect raw data lists
-
-    # Get list of all minute directories for the given date
-    minute_dirs = [min_dir for min_dir in DATA_PATH.joinpath(str(obsdate).replace("-","")).iterdir()
-                    if min_dir.is_dir()]
-    minute_dirs = [min_dir for min_dir in minute_dirs if 'Bias' not in min_dir.name]
-    minute_dirs.sort()
-    bias_dir = DATA_PATH.joinpath(str(obsdate).replace("-",""), 'Bias')
-    
-    # If reprocessing, remake the master bias list and return all minute dirs
-    if reprocess:
-        master_bias_list = cir.makeBiasSet(bias_dir, BASE_PATH, obsdate, BIASES_TO_STACK)
-        return minute_dirs, master_bias_list
-
-    ## Generate/collect master bias list
-
-    # Check that the archive directory exists
-    obsdate_archive = ARCHIVE_PATH.joinpath(str(obsdate))
-    masterbias_dir = obsdate_archive.joinpath('masterBiases')
-    if (not obsdate_archive.exists()) or (not masterbias_dir.exists()):
-        obsdate_archive.mkdir(exist_ok=True)
-
-    # Make master bias set
-    master_bias_list = cir.makeBiasSet(bias_dir, BASE_PATH, obsdate, BIASES_TO_STACK)
-    
-    
-    ## Remove processed minutes from list of all minutes
-
-    # Get list of all minute directories that have already been processed
-    # NPY filenames of of the format "YYYYMMDD_HH.MM.SS.fff_3.3sig_pos.npy"
-    processed_minutes = list(ARCHIVE_PATH.joinpath(str(obsdate)).glob('*_pos.npy'))
-    processed_minutes = [x.name[:21] for x in processed_minutes]
-
-    # Remove processed minutes from list of all minutes
-    minute_dirs = [x for x in minute_dirs if x.name not in processed_minutes]
-
-    # Return the list of unprocessed minutes
-    return minute_dirs, master_bias_list
-
-
-def readDetTimestamp(det_file):
-    """
-    Read minute dir of origin from det file
-
-        Parameters:
-            det_file (str): Path to det file.
-
-        Returns:
-            timestamp (str): Timestamp of det file.
-    
-    """
-
-    # Read the 5th line of the det file
-    with open(det_file, 'r') as f:
-        for i in range(5):
-            event_file = f.readline()
-
-    minute_dir = re.search(NPY_PATTERN, event_file).group(1)
-    return minute_dir
-
-
-def writePrimarySummary(obsdate, processing_time='None'):
-    """
-    Write a summary file for the given observation date. The summary file
-    contains the number of stars detected in each minute directory, as well as
-    the number of detections in each minute directory.
-
-        Parameters:
-            obsdate (str): Date of observation (as YYYY-MM-DD).
-            processing_time (str): Time taken to process the observation date.
-
-        Returns:
-            None.
-
-    """
-
-    # Define paths
-    obsdate_archive = ARCHIVE_PATH.joinpath(str(obsdate))
-    summary_path = obsdate_archive.joinpath('primary_summary.txt')
-
-    # Get list of npy and det files
-    npy_files = list(obsdate_archive.glob('*_pos.npy'))
-    det_files = list(obsdate_archive.glob('det_*.txt'))
-
-    # Read minute dirs from det files
-    det_minutes = [readDetTimestamp(det_file) for det_file in det_files]
-
-    # Read number of stars in each file and write to summary file
-    with open(summary_path, 'w') as f:
-
-        # Write header
-        f.write(f'# Ran for {processing_time} seconds\n')
-        f.write("# time, star count\n")
-        f.write("#--------------------#\n")
-
-        # Write data
-        for npy in npy_files:
-            # Get minute dir, number of stars, and detections
-            minute_dir = npy.name[:21]
-            star_count = np.load(npy).shape[0]
-            detections = det_minutes.count(minute_dir)
-
-            # Write to file
-            f.write(f'{minute_dir}, {star_count}, {detections}\n')
-
-
-###########################
-## Main Functions
-###########################
-
-def firstOccSearch(minuteDir, MasterBiasList, kernel, exposure_time, sigma_threshold,
-                   base_path,obs_date,
-                   telescope='TEST',RCDfiles = True, gain_high = True):
-    """ 
-    Formerly 'main'.
-    Detect possible occultation events in selected file and archive results 
-    
-        Parameters:
-            minuteDir (str): Filepath to current directory
-            MasterBiasList (list): List of master biases and times
-            kernel (arr): Ricker wavelet kernel
-            exposure_time (int/float): Camera exposure time (in s)
-            sigma_threshold (float): Sensitivity of the detection filter
-            base_path (str): Path to root directory containing Archive and Data
-            obs_date (str): Date of observation (as marked on the data 
-                            directory to be analyzed)
-        
-        Returns:
-            __ (str): Printout of processing tasks
-            __ (.npy): .npy format file with star positions (if doesn't exist)
-            __ (.txt): .txt format file for each occultation event with names
-                       of images to be saved
-            __ (int/float): time of saved occultation event images
-            __ (float): flux of occulted star in saved images
-            star_count (int): Number of detected stars in the given minuteDir
-    """
-
-
-###########################
-## Analysis Setup
-###########################
-
-    print (f"{datetime.datetime.now()} Opening: {minuteDir}")
-
-    ## Create folder for results
-    savefolder = base_path.joinpath('ColibriArchive', str(obs_date))
-    if not savefolder.exists():
-        savefolder.mkdir()      
-
-    ## Select and load the master bias closest in time to the current minute
-    bias = cir.chooseBias(minuteDir, MasterBiasList, obs_date)
-
-    ## Get a sorted list of images in this minute directory, ignoring the first
-    ## due to vignetting
-    imagePaths = sorted(minuteDir.glob('*.rcd'))     
-    del imagePaths[0]
-        
-    ## Idenitify important characteristics from name and length of images list
-    field_name = imagePaths[0].name.split('_')[0]  #which of 11 fields are observed
-    x_length, y_length, num_images = cir.getSizeRCD(imagePaths)
-
-    print(datetime.datetime.now(), "Imported", num_images, "frames")
-    
-    ## Check if there are enough images in the current directory 
-    minNumImages = len(kernel.array)*3         #3x kernel length
-    if num_images < minNumImages:
-        print(datetime.datetime.now(), "Insufficient number of images, skipping...")
-        return minuteDir.name, 0, 0
-    
-
-###########################
-## Star Identification
-###########################
-    
-    #print (datetime.datetime.now(), field_name, 'starfinding...',)
-    print(f"Starfinding in {field_name}...")
-    
-    ## Create median combined image for star finding
-    try:
-        stacked = cir.stackImages(minuteDir, savefolder, NUM_TO_SKIP, NUM_TO_STACK, bias)
-    ## Prevents program from crashing if there are corrupt images
-    except UnicodeDecodeError:
-        print(f"ERROR: UnicodeDecodeError in {minuteDir.name}")
-        return minuteDir.name, 0, 0
-
-    ## Make list of star coords and half light radii using a conservative
-    ## threshold scaled to the number of images stacked
-    star_find_results = tuple(cp.initialFind(stacked, DETECT_THRESH*NUM_TO_STACK**0.5))
-
-    ## Remove stars where centre is too close to edge of frame
-    edge_buffer = 10     #number of pixels between edge of star aperture and edge of image
-    #star_find_results = tuple(x for x in star_find_results if x[0] + AP_R + edge_buffer < x_length and x[0] - AP_R - edge_buffer > 0)
-    #star_find_results = tuple(y for y in star_find_results if y[1] + AP_R + edge_buffer < x_length and y[1] - AP_R - edge_buffer > 0)
-    star_find_results = tuple(x for x in star_find_results if x[0] + edge_buffer < x_length and x[0] - edge_buffer > 0)
-    star_find_results = tuple(y for y in star_find_results if y[1] + edge_buffer < x_length and y[1] - edge_buffer > 0)
-
-
-    ## Save the array of star positions as an .npy file
-    ## Format: x  |  y  | half light radius
-    if len(star_find_results) >= NPY_STARS:
-        star_pos_file = base_path.joinpath('ColibriArchive', str(obs_date), minuteDir.name + '_' + str(DETECT_THRESH) + 'sig_pos.npy')
-        if star_pos_file.exists():
-            star_pos_file.unlink()
-        np.save(star_pos_file, star_find_results)
-
-
-    ## Enforce a minimum number of visible stars in each image
-    if len(star_find_results) < MIN_STARS:
-        print(f"Insufficient stars in minute: {minuteDir}")
-        print (f"{datetime.datetime.now()} Closing: {minuteDir}")
-        print ("\n")
-        return minuteDir.name, len(star_find_results), 0
-        
-    ## Seperate radii and positions in separate arrays
-    star_find_results = np.array(star_find_results)
-    radii = star_find_results[:,-1]
-    initial_positions = star_find_results[:,:-1]
-
-    ## Number of stars identified in image
-    num_stars = len(initial_positions)
-    
-    
-###########################
-## Drift Calculations
-########################### 
-
-    ## Initialize centroid refining parameters
-    drift_pos = np.empty([2, num_stars], dtype = (np.float64, 2))  #array to hold first and last positions
-    GaussSigma = np.mean(radii * 2. / 2.35)  # calculate gaussian sigma for each star's light profile
-    print(f"Weighting Radius for Starfinding (GaussSigma) = {GaussSigma}")
-
-    ## Import the first frame and last frame for starfinding purposes
-    fframe_data,fframe_time = cir.importFramesRCD(imagePaths, NUM_TO_SKIP, 1, bias)   #import first image
-    lframe_data,lframe_time = cir.importFramesRCD(imagePaths, len(imagePaths)-1, 1, bias)  #import last image
-    headerTimes = [fframe_time] #list of image header times
-
-    ## Refine star positions for first and last image (also returns frame times)
-    first_drift = cp.refineCentroid(fframe_data,fframe_time[0], initial_positions, GaussSigma)
-    last_drift = cp.refineCentroid(lframe_data,lframe_time[0], first_drift[0], GaussSigma*DRIFT_MULT)
-
-    ## Organize frame times and centroid positions into containers
-    drift_pos[0] = first_drift[0]  # first frame positions
-    drift_pos[1] = last_drift[0]  # last frame positions
-    drift_times = [first_drift[1], last_drift[1]]  # frame times
-    drift_times = Time(drift_times, precision=9).unix  # convert times to unix
-
-    ## Calculate median drift rate [px/s] in x and y over the minute
-    x_drift, y_drift = cp.averageDrift(drift_pos[0],drift_pos[1], drift_times[0],drift_times[1])
-    print(f"Drift (x,y): {x_drift} px/s, {y_drift} px/s")
-    
-    ## Decide whether to apply drift modifications to frame analysis using a
-    ## tolerence threshold. If the drift values are too large, disregard this
-    ## minute as a tracking error. Rates in px/s.
-    if abs(x_drift) > MAX_DRIFT or abs(y_drift) > MAX_DRIFT:
-        print (f"{datetime.datetime.now()} Significant drift. Skipping {minuteDir}...") 
-        return minuteDir.name, num_stars, 0
-    elif abs(x_drift) > DRIFT_TOL or abs(y_drift) > DRIFT_TOL:
-        drift = True # variable to check whether stars have drifted since last frame
-    else:
-        drift = False
-
-
-###########################
-## Flux Measurements
-########################### 
-
-    ## Define the container containing the flux measurements of all images
-    ## with each frame holding a ( num_stars * 4 ) sized array.
-    ## [0] x coorinate; [1] y coordinate; [2] flux; [3] frame time
-    starData = np.empty((num_images, num_stars, 4), dtype=np.float64)
-    
-    ## Fill the first data frame with information from the first image
-    starData[0] = tuple(zip(initial_positions[:,0], 
-                        initial_positions[:,1], 
-                        #sumFlux(first_frame[0], initial_positions[:,0], initial_positions[:,1], AP_R),
-                        # (sep.sum_circle(fframe_data, initial_positions[:,0], initial_positions[:,1], AP_R)[0]).tolist(),
-                        (sep.sum_circle(fframe_data, initial_positions[:,0], initial_positions[:,1], AP_R)[0]).tolist(),
-                        np.ones(np.shape(np.array(initial_positions))[0]) * (Time(fframe_time, precision=9).unix)))
-
-
-    ## Iteratively process the images and put the results into starData
-    if drift:  # If drift compensation is required, enter this loop
-    
-        print(f"{minuteDir} Drifted - applying drift to photometry {x_drift} {y_drift}")
-        
-        # Loop through each image in the minute-long dataset in chunks
-        residual   = (num_images-1)%CHUNK_SIZE
-        for i in range((num_images-1)//CHUNK_SIZE):
-            # Read in the images in a given chunk
-            imageFile,imageTime = cir.importFramesRCD(imagePaths,CHUNK_SIZE*i+1, CHUNK_SIZE, bias)
-            headerTimes = headerTimes + imageTime
-            for j in range(CHUNK_SIZE):
-                # Process the images in the current chunk
-                starData[CHUNK_SIZE*i+j+1] = cp.timeEvolve(imageFile[j],
-                                                            deepcopy(starData[CHUNK_SIZE*i+j]),
-                                                            imageTime[j],
-                                                            AP_R,
-                                                            num_stars,
-                                                            (x_length, y_length),
-                                                            (x_drift, y_drift))
-                gc.collect()
-            
-        # Read in the remaining images
-        imageFile,imageTime = cir.importFramesRCD(imagePaths,
-                                                  num_images-residual,
-                                                  residual,
-                                                  bias)
-        headerTimes = headerTimes + imageTime
-        
-        # Process the remaining images
-        for i in range(residual+1)[:0:-1]:
-            starData[num_images-i] = cp.timeEvolve(imageFile[residual-i],
-                                                    deepcopy(starData[num_images-i-1]),
-                                                    imageTime[residual-i],
-                                                    AP_R,
-                                                    num_stars,
-                                                    (x_length, y_length),
-                                                    (x_drift, y_drift))        
-        gc.collect()
-        
-            
-    else:  # if there is not significant drift, don't account for drift  in photometry
-        
-        print(f'{minuteDir} No drift')
-        
-        # Loop through each image in the minute-long dataset in chunks
-        residual   = (num_images-1)%CHUNK_SIZE
-        for i in range((num_images-1)//CHUNK_SIZE):
-            # Read in the images in a given chunk
-            imageFile,imageTime = cir.importFramesRCD(imagePaths,CHUNK_SIZE*i+1, CHUNK_SIZE, bias)
-            headerTimes = headerTimes + imageTime
-            # Process the the current chunk all at once
-            starData[CHUNK_SIZE*i+1:CHUNK_SIZE*(i+1)+1] = cp.getStationaryFlux(imageFile,
-                                                                               deepcopy(starData[CHUNK_SIZE*i]),
-                                                                               imageTime,
-                                                                               AP_R,
-                                                                               num_stars,
-                                                                               (x_length, y_length))
-                
-            gc.collect()
-            
-        # Read in the remaining images
-        imageFile,imageTime = cir.importFramesRCD(imagePaths,
-                                                  num_images-(num_images-1)%CHUNK_SIZE,
-                                                  (num_images-1)%CHUNK_SIZE,
-                                                  bias)
-        headerTimes = headerTimes + imageTime
-        # Process the residual chunk
-        starData[num_images-residual:] = cp.getStationaryFlux(imageFile,
-                                                              deepcopy(starData[num_images-residual-1]),
-                                                              imageTime,
-                                                              AP_R,
-                                                              num_stars,
-                                                              (x_length, y_length))
-                
-        gc.collect()
-    
-
-    """
-    # Roman's photometry plotting section
-    import matplotlib.pyplot as plt
-    for starNum in range(0,num_stars):
-    flux=starData[:, starNum, 2]
-    x_coords_in=starData[0][starNum][0]
-    y_coords_in=starData[0][starNum][1]
-    x_coords_fi=starData[-1][starNum][0]
-    y_coords_fi=starData[-1][starNum][1]
-    fig, ax1 = plt.subplots()
-    ax1.scatter(range(0,len(starData)), flux,label="initial pos: x="+str(x_coords_in)+" y="+str(y_coords_in)+"\n final pos: x="+str(x_coords_fi)+" y="+str(y_coords_fi))
-    plt.legend()
-    plot_path=base_path.joinpath('ColibriArchive', str(obs_date), minuteDir.name)
-    if not os.path.exists(plot_path):
-        os.mkdir(plot_path)
-    plt.savefig(plot_path.joinpath('_star_'+str(i) + '.png'))
-    
-    plt.close()
-    for i in range(len(starData[0])):
-        flux=[]
-        frame=[]
-        x_coords_in=starData[0][i][0]
-        y_coords_in=starData[0][i][1]
-        x_coords_fi=starData[-1][i][0]
-        y_coords_fi=starData[-1][i][1]
-        for j in range(len(starData)):
-            flux.append(starData[j][i][2])
-            frame.append(j)
-            
-        
-        fig, ax1 = plt.subplots()
-        ax1.scatter(frame, flux,label="initial pos: x="+str(x_coords_in)+" y="+str(y_coords_in)+"\n final pos: x="+str(x_coords_fi)+" y="+str(y_coords_fi))
-        plt.legend()
-        plot_path=base_path.joinpath('ColibriArchive', str(obs_date), minuteDir.name)
-        if not os.path.exists(plot_path):
-            os.mkdir(plot_path)
-        plt.savefig(plot_path.joinpath('_star_'+str(i) + '.png'))
-        
-        plt.close()
-    """
-
-
-
-###########################
-## Dip Detection
-###########################
-   
-    #loop through each detected object
-    dipResults = np.array([cp.dipDetection(starData[:, starNum, 2], kernel, starNum, sigma_threshold) for starNum in range(0,num_stars)],
-                          dtype=object)
-   
-    
-    event_frames = dipResults[:,0]         #array of event frames (-1 if no event detected, -2 if incomplete data)
-    light_curves = dipResults[:,1]         #array of light curves (empty if no event detected)
-    
-    conv_flux=dipResults[:,2]              #array of convolved light curves (empty if no event detected)
-    lightcurve_std=dipResults[:,3]          #std of minute-long lightcurve
-    lightcurve_mean= dipResults[:,4]        #mean of minute-long lightcurve
-    Bkg_std= dipResults[:,5]                #std of convolved flux background
-    Bkg_mean= dipResults[:,6]               #mean of convolved flux background
-    conv_min= dipResults[:,7]               #minimum value of the convolution
-    significance=dipResults[:,8]          #significance of the event x*sigma
-
-    ''' data archival '''
-
-    save_frames = event_frames[np.where(event_frames > 0)]  #frame numbers for each event to be saved
-    save_chunk = int(round(EVENT_WIDTH / exposure_time))  #save certain num of frames on both sides of event
-    save_curves = light_curves[np.where(event_frames > 0)]  #light curves for each star to be saved
-    #save_types = dip_types[np.where(event_frames > 0)]
-    
-    save_conv_flux=conv_flux[np.where(event_frames > 0)]    #save convolved flux for each event
-    save_lc_std=lightcurve_std[np.where(event_frames > 0)]  #save lightcurve std for each event
-    save_lc_mean=lightcurve_mean[np.where(event_frames > 0)]#save lightcurve mean
-    save_bkg_std=Bkg_std[np.where(event_frames > 0)]        #save background std of convolved lightcurve
-    save_bkg_mean=Bkg_mean[np.where(event_frames > 0)]      #save background mean of convolved lightcurve
-    save_minVal=conv_min[np.where(event_frames > 0)]        #save minimum value of the convolution
-    save_sigma=significance[np.where(event_frames > 0)]     #save significance of each event
-
-    #loop through each detected event
-    j=0
-    for f in save_frames:
-        
-        date = headerTimes[f].split('T')[0]                                 #date of event
-        time = headerTimes[f].split('T')[1].split('.')[0].replace(':','')   #time of event
-        star_coords = initial_positions[np.where(event_frames == f)[0][0]]     #coords of occulted star
-        mstime = headerTimes[f].split('T')[1].split('.')[1]                 # micros time of event
-       # print(datetime.datetime.now(), ' saving event in frame', f)
-        
-        star_all_flux = save_curves[np.where(save_frames == f)][0]  #total light curve for current occulted star
-        star_all_conv=save_conv_flux[np.where(save_frames == f)][0] #total convolved light curve for current occulted star
-        #text file to save results in
-        #saved file format: 'det_date_time_star#_telescope.txt'
-
-        savefile = base_path.joinpath('ColibriArchive', str(obs_date), ''.join(('det_', date, '_', time, '_', mstime, '_star', str(np.where(event_frames == f)[0][0]), '_', telescope, '.txt')))
-        #columns: fits filename and path | header time (seconds) |  star flux
-        
-        #open file to save results
-        # with open(savefile, 'w') as filehandle:
-            
-        #     #file header
-        #     filehandle.write('#\n#\n#\n#\n')
-        #     filehandle.write('#    Event File: %s\n' %(imagePaths[f]))
-        #     filehandle.write('#    Star Coords: %f %f\n' %(star_coords[0], star_coords[1]))
-        #     filehandle.write('#    DATE-OBS: %s\n' %(headerTimes[f]))
-        #     filehandle.write('#    Telescope: %s\n' %(telescope))
-        #     filehandle.write('#    Field: %s\n' %(field_name))
-        #     filehandle.write('#    Dip Type: %s\n' %(save_types[np.where(save_frames == f)][0]))
-        #     filehandle.write('#    Median Flux: %.2f\n' %(np.median(star_all_flux)))
-        #     filehandle.write('#    Stddev Flux: %.3f\n' %(np.std(star_all_flux)))
-        #     filehandle.write('#\n#\n#\n')
-        #     filehandle.write('#filename     time      flux\n')
-        
-        with open(savefile, 'w') as filehandle:
-            
-            #file header
-            filehandle.write('#\n#\n#\n#\n')
-            filehandle.write('#    Event File: %s\n' %(imagePaths[f]))
-            filehandle.write('#    Star Coords: %f %f\n' %(star_coords[0], star_coords[1]))
-            filehandle.write('#\n')
-            filehandle.write('#    DATE-OBS: %s\n' %(headerTimes[f]))
-            filehandle.write('#    Telescope: %s\n' %(telescope))
-            filehandle.write('#    Field: %s\n' %(field_name))
-            filehandle.write('#    significance: %.3f\n' %(save_sigma[j]))
-            filehandle.write('#    Raw lightcurve std: %.4f\n' %(save_lc_std[j]))
-            filehandle.write('#    Raw lightcurve mean: %.4f\n' %(save_lc_mean[j]))
-            filehandle.write('#    Convolution background std: %.4f\n' %(save_bkg_std[j]))
-            filehandle.write('#    Convolution background mean: %.4f\n' %(save_bkg_mean[j]))
-            filehandle.write('#    Convolution minimal value: %.4f\n' %(save_minVal[j]))
-            filehandle.write('#\n#\n')
-            filehandle.write('#filename     time      flux     conv_flux\n')
-           
-            ''' save data '''
-            j=j+1
-           #if the portion of the light curve is at the beginning, start at 0th image
-            if f - save_chunk <= 0:  
-        
-                files_to_save = [imagePath for i, imagePath in enumerate(imagePaths) if i >= 0 and i < f + save_chunk]  #list of filenames to save
-                star_save_flux = star_all_flux[np.where(np.in1d(imagePaths, files_to_save))[0]]                         #part of light curve to save
-                star_save_conv= star_all_conv[np.where(np.in1d(imagePaths, files_to_save))[0]]
-                
-                #loop through each frame to be saved
-                for i in range(0, len(files_to_save)):  
-                    filehandle.write('%s %f  %f  %f\n' % (files_to_save[i], float(headerTimes[:f + save_chunk][i].split(':')[2].split('Z')[0]), star_save_flux[i], star_save_conv[i]))
-            
-            #if portion of light curve to save is not at the beginning
-            else:
-                
-                #if the portion of the light curve to save is at the end of the minute, end at the last image
-                if f + save_chunk >= num_images:
-        
-                    files_to_save = [imagePath for i, imagePath in enumerate(imagePaths) if i >= f - save_chunk]    #list of filenames to save (RAB 042222)
-                    star_save_flux = star_all_flux[np.where(np.in1d(imagePaths, files_to_save))[0]]                                                     #part of light curve to save
-                    star_save_conv= star_all_conv[np.where(np.in1d(imagePaths, files_to_save))[0]]
-                    
-                    #loop through each frame to save
-                    for i in range(0, len(files_to_save)): 
-                        filehandle.write('%s %f %f  %f\n' % (files_to_save[i], float(headerTimes[f - save_chunk:][i].split(':')[2].split('Z')[0]), star_save_flux[i], star_save_conv[i]))
-
-                #if the portion of the light curve to save is not at beginning or end of the minute, save the whole portion around the event
-                else:  
-
-                    files_to_save = [imagePath for i, imagePath in enumerate(imagePaths) if i >= f - save_chunk and i < f + save_chunk]     #list of filenames to save
-                    star_save_flux = star_all_flux[np.where(np.in1d(imagePaths, files_to_save))[0]]                                         #part of light curve to save                    
-                    star_save_conv= star_all_conv[np.where(np.in1d(imagePaths, files_to_save))[0]]
-                    
-                    #loop through each frame to save
-                    for i in range(0, len(files_to_save)): 
-                        filehandle.write('%s %f %f  %f\n' % (files_to_save[i], float(headerTimes[f - save_chunk:f + save_chunk][i].split(':')[2].split('Z')[0]), star_save_flux[i], star_save_conv[i]))
-
-
-
-    ''' printout statements'''
-    print (datetime.datetime.now(), "Rejected Stars: ", round(((num_stars - len(save_frames)) / num_stars)*100, 2), "%")
-    print (datetime.datetime.now(), "Total stars in field:", num_stars)
-    print (datetime.datetime.now(), "Candidate events in this minute:", len(save_frames))
-    print (datetime.datetime.now(), "Closing:", minuteDir)
-    print ("\n")
-
-    # return number of stars in field
-    gc.collect()
-    return minuteDir.name, num_stars, len(save_frames), lightcurve_mean/lightcurve_std
-    
-
-#------------------------------------main-------------------------------------#
-
-
-if __name__ == '__main__':
-    
-    
-###########################
-## Argument Parser Setup
-###########################
-
-    ## Generate argument parser
-    arg_parser = argparse.ArgumentParser(description="First-level data analysis for the Colibri telescopes",
-                                         formatter_class=argparse.RawTextHelpFormatter)
-    
-    ## Add argument functionality
-    arg_parser.add_argument('path', help='Path to base directory')
-    arg_parser.add_argument('date', help='Observation date (YYYY/MM/DD) of data to be processed')
-    arg_parser.add_argument('-s', '--sigma', help='Sigma threshold', default=6.0,type=float)
-    arg_parser.add_argument('-R','--RCD', help='Read RCD files directly (otherwise convert to .fits)', action='store_false')
-    arg_parser.add_argument('-p', '--noparallel', help='Disable parallelism, run in sequence instead', action='store_false')
-    arg_parser.add_argument('-g', '--lowgain', help='Analyze low-gain images', action='store_false')
-    arg_parser.add_argument('-t', '--test', help='Test functionality for Peter Quigley', action='store_true')
-    arg_parser.add_argument('-r', '--reprocess', help='Reprocess all data', action='store_true')
-    
-    ## Process argparse list as useful variables
-    cml_args = arg_parser.parse_args()
-    
-    if cml_args.test:
-        # Processing parameters
-        RCDfiles,gain_high = True,True
-        runPar = cml_args.noparallel
-        reprocess = True
-        sigma_threshold = cml_args.sigma
-        
-        # Target data
-        base_path = pathlib.Path('/', 'home', 'pquigley', 'ColibriRepos')
-        obs_date = datetime.date(2022, 8, 12)
-        
-    else:
-        # Processing parameters
-        RCDfiles = cml_args.RCD
-        runPar = cml_args.noparallel
-        gain_high = cml_args.lowgain
-        sigma_threshold = cml_args.sigma
-        reprocess = cml_args.reprocess
-
-        # Target data
-        base_path = pathlib.Path(cml_args.path) # path to data directory
-        obsYYYYMMDD = cml_args.date # date to be analyzed formatted as "YYYY/MM/DD"
-        obsdatesplit = obsYYYYMMDD.split('/')
-        obs_date = datetime.date(int(obsYYYYMMDD.split('/')[0]), int(obsYYYYMMDD.split('/')[1]), int(obsYYYYMMDD.split('/')[2]))
-        
-
-    ## Get name of telescope
-    try:
-        telescope = os.environ['COMPUTERNAME']
-    except KeyError:
-        telescope = "TEST"
-        
-    
-###########################
-## Pre-Analysis Preparation
-###########################
-    
-    '''get filepaths'''
- 
-    # Get unprocessed minute directories and master bias list
-    minute_dirs, MasterBiasList = getUnprocessedMinutes(obs_date, reprocess=reprocess)
-    night_dir = base_path.joinpath('ColibriData', str(obs_date).replace('-',''))
-
-    # Check if there are any unprocessed minutes
-    if len(minute_dirs) == 0:
-        print(datetime.datetime.now(), "No unprocessed minutes found, exiting...")
-        if not (ARCHIVE_PATH / str(obs_date) / 'primary_summary.txt').exists():
-            writePrimarySummary(obs_date)
-        sys.exit()
-
-    ## Check if there is a valid GPS lock
-    imagePaths = sorted(minute_dirs[0].glob('*.rcd'))
-    print(imagePaths[0])
-    if not cir.testGPSLock(imagePaths[0]):
-        print(datetime.datetime.now(), "No GPS Lock established, skipping...")
-
-        if not (ARCHIVE_PATH / str(obs_date) / 'primary_summary.txt').exists():
-            writePrimarySummary(obs_date)
-
-        
-        with open(os.path.join(night_dir,"error.txt"),"w") as f:
-            f.write("")
-        
-        sys.exit()
-    
-
-    ''' prepare RickerWavelet/Mexican hat kernel to convolve with light curves'''
-    exposure_time = 0.025    # exposure length in seconds
-    expected_length = 0.15   # related to the characteristic scale length, length of signal to boost in convolution, may need tweaking/optimizing
-
-    kernel_frames = int(round(expected_length / exposure_time))   # width of kernel
-    ricker_kernel = RickerWavelet1DKernel(kernel_frames)          # generate kernel
-
-
-    ''''run pipeline for each folder of data'''
- 
-
-###########################
-## Run in Parallel
-###########################   
- 
-    #running in parallel (minute directories are split up between cores)
-    if runPar == True:
-        print('Running in parallel...')
-        start_time = timer.time()
-        finish_txt = ARCHIVE_PATH / str(obs_date) / 'primary_summary.txt'
-        (ARCHIVE_PATH / str(obs_date) / 'SNR').mkdir(parents=True, exist_ok=True)
-        
-        pool_size = multiprocessing.cpu_count() - 2
-        pool = Pool(pool_size)
-        args = ((minute_dirs[f], MasterBiasList, ricker_kernel, exposure_time, sigma_threshold,
-                 base_path,obs_date,telescope,RCDfiles,gain_high) for f in range(len(minute_dirs)))
-        
-        try:
-            star_counts = pool.starmap(firstOccSearch,args)
-            end_time = timer.time()
-            #starhours = sum(star_minutes)/(2399*60.0)
-            #print(f"Calculated {starhours} star-hours\n", file=sys.stderr)
-            print(f"Ran for {end_time - start_time} seconds", file=sys.stderr)
-            
-            # Write summary file
-            writePrimarySummary(obs_date, processing_time=(end_time - start_time))
-
-<<<<<<< HEAD
-                #f.write(f'#Calculated {starhours} star-hours\n')
-                f.write("# time, star count\n")
-                f.write("#--------------------#\n")
-                for results in star_counts:
-                    f.write(f"{results[0]}, {results[1]}, {results[2]}\n")
-
-                    # save SNR data
-                    snr_txt = ARCHIVE_PATH / str(obs_date) / 'SNR' / f'SNR_{results[0]}'
-                    np.savetxt(snr_txt, results[3], delimiter=',')
-=======
->>>>>>> 23b2ca87
-        except:
-            logging.exception("failed to parallelize")
-            with open(finish_txt, 'w') as f:
-                f.write('failed')
-            
-        pool.close()
-        pool.join()
-
-
-###########################
-## Run in Sequence 
-###########################  
-
-    else:
-        raise NotImplementedError("Not running in parallel needs maitenance.\nSorry for the inconvenience!\n-Peter Q (2022/11/05)")
-        
-        # Added a check to see if the fits conversion has been done. - MJM 
-        #only run this check if we want to process fits files - RAB
-        if RCDfiles == False:
-                
-            #check if conversion indicator file is present
-            if not minute_dirs[f].joinpath('converted.txt').is_file():
-                        
-                print('Converting to .fits')
-                
-                #make conversion indicator file
-                with open(minute_dirs[f].joinpath('converted.txt'), 'a'):
-                    os.utime(str(minute_dirs[f].joinpath('converted.txt')))
-                            
-                #do .rcd -> .fits conversion using the desired gain level
-                if gain_high:
-                    os.system("python .\\RCDtoFTS.py " + str(minute_dirs[f]) + ' high')
-                else:
-                    os.system("python .\\RCDtoFTS.py " + str(minute_dirs[f]))
-                    
-        else:
-            print('Already converted raw files to fits format.')
-            print('Remove file converted.txt if you want to overwrite.')
-        
-        for f in range(len(minute_dirs)):
-           
-
-
-            print(f"Running on... {minute_dirs[f]}")
-
-            start_time = timer.time()
-
-            print('Running sequentially...')
-            firstOccSearch(minute_dirs[f], MasterBiasList, ricker_kernel, exposure_time, sigma_threshold,
-                           base_path,obs_date,telescope,RCDfiles,gain_high)
-            
-            gc.collect()
-
-            end_time = timer.time()
-            print(f"Ran for {end_time - start_time} seconds", file=sys.stderr)
-
-#           with open("logs/timing.log","a") as f:
-#               f.write(f"Ran for {end_time - start_time} seconds\n\n")
-
-
+
+"""
+Filename:   colibri_main_py3.py
+Author(s):  Emily Pass, Rachel Brown, Roman Akhmetshyn, Peter Quigley
+Contact:    pquigley@uwo.ca
+Created:    2018
+Updated:    Mon May  1 14:35:58 2023
+    
+Description:
+Initial Colibri data processing pipeline for flagging candidate KBO occultation
+events.
+"""
+
+# Module Imports
+import os,sys
+import argparse
+import pathlib
+import multiprocessing
+import datetime
+import gc
+import sep
+import re
+import numpy as np
+import time as timer
+from astropy.convolution import RickerWavelet1DKernel
+from astropy.time import Time
+from copy import deepcopy
+from multiprocessing import Pool
+
+# Custom Script Imports
+import colibri_image_reader as cir
+import colibri_photometry as cp
+import colibri_tools as ct
+
+# Disable Warnings
+import warnings
+import logging
+#warnings.filterwarnings("ignore",category=DeprecationWarning)
+#warnings.filterwarnings("ignore",category=VisibleDeprecationWarning)
+
+
+#-------------------------------global vars-----------------------------------#
+
+# Path variables
+BASE_PATH = pathlib.Path('D:/')
+DATA_PATH = BASE_PATH / 'ColibriData'
+IMGE_PATH = BASE_PATH / 'ColibriImages'
+ARCHIVE_PATH = BASE_PATH / 'ColibriArchive'
+
+# Timestamp format
+OBSDATE_FORMAT = '%Y%m%d'
+MINDIR_FORMAT  = '%Y%m%d_%H.%M.%S.%f'
+TIMESTAMP_FORMAT = '%Y-%m-%dT%H:%M:%S.%f'
+BARE_FORMAT = '%Y-%m-%d_%H%M%S_%f'
+
+# Regex patterns
+NPY_PATTERN = r'(\d{8}_\d{2}.\d{2}.\d{2}.\d{3})'
+DET_PATTERN = r'det_(\d{4}-\d{2}-\d{2}_\d{8}_\d{6})'
+
+# Star detection parameters
+AP_R = 3.  # aperture radius
+DETECT_THRESH = 3.3  # sigma threshold for detection
+NUM_TO_SKIP  = 1  # number of images to skip for star detection
+NUM_TO_STACK = 9  # number of images to stack for star detection
+BIASES_TO_STACK = 9       #number of bias images to combine in median bias images
+EDGE_BUFFER  = 10  # px from edge of image to ignore
+NPY_STARS = 10  # number of stars to save in .npy file
+MIN_STARS = 30  # minimum number of stars to analyze minute
+
+# Drift parameters
+DRIFT_MULT = 1.0  # multiplier for detection radius after drift
+MAX_DRIFT  = 1.0  # px/s
+DRIFT_TOL  = 2.5e-2  # px/s
+
+# Analysis parameters
+CHUNK_SIZE = 10  # number of images to analyze at once
+EVENT_WIDTH = 1.0  # seconds to save on either side of event
+
+# Verbose print statement
+verboseprint = lambda *a, **k: None
+
+
+#--------------------------------functions------------------------------------#
+
+###########################
+## Directory Selection
+###########################
+
+def getUnprocessedMinutes(obsdate, reprocess=False):
+    """
+    Return list of unprocessed minute directories for a given date.
+    References a list of .npy starlists in the archive directory to determine
+    which minutes have already been processed.
+    
+        Parameters:
+            obsdate (str): Date of observation (as marked on the data 
+                           directory to be analyzed).
+
+        Returns:
+            minute_dirs (list): List of unprocessed minute directories.
+            master_bias_list (list): List of master biases and times.
+
+    """
+
+    ## Collect raw data lists
+
+    # Get list of all minute directories for the given date
+    minute_dirs = [min_dir for min_dir in DATA_PATH.joinpath(str(obsdate).replace("-","")).iterdir()
+                    if min_dir.is_dir()]
+    minute_dirs = [min_dir for min_dir in minute_dirs if 'Bias' not in min_dir.name]
+    minute_dirs.sort()
+    bias_dir = DATA_PATH.joinpath(str(obsdate).replace("-",""), 'Bias')
+    
+    # If reprocessing, remake the master bias list and return all minute dirs
+    if reprocess:
+        master_bias_list = cir.makeBiasSet(bias_dir, BASE_PATH, obsdate, BIASES_TO_STACK)
+        return minute_dirs, master_bias_list
+
+    ## Generate/collect master bias list
+
+    # Check that the archive directory exists
+    obsdate_archive = ARCHIVE_PATH.joinpath(str(obsdate))
+    masterbias_dir = obsdate_archive.joinpath('masterBiases')
+    if (not obsdate_archive.exists()) or (not masterbias_dir.exists()):
+        obsdate_archive.mkdir(exist_ok=True)
+
+    # Make master bias set
+    master_bias_list = cir.makeBiasSet(bias_dir, BASE_PATH, obsdate, BIASES_TO_STACK)
+    
+    
+    ## Remove processed minutes from list of all minutes
+
+    # Get list of all minute directories that have already been processed
+    # NPY filenames of of the format "YYYYMMDD_HH.MM.SS.fff_3.3sig_pos.npy"
+    processed_minutes = list(ARCHIVE_PATH.joinpath(str(obsdate)).glob('*_pos.npy'))
+    processed_minutes = [x.name[:21] for x in processed_minutes]
+
+    # Remove processed minutes from list of all minutes
+    minute_dirs = [x for x in minute_dirs if x.name not in processed_minutes]
+
+    # Return the list of unprocessed minutes
+    return minute_dirs, master_bias_list
+
+
+def readDetTimestamp(det_file):
+    """
+    Read minute dir of origin from det file
+
+        Parameters:
+            det_file (str): Path to det file.
+
+        Returns:
+            timestamp (str): Timestamp of det file.
+    
+    """
+
+    # Read the 5th line of the det file
+    with open(det_file, 'r') as f:
+        for i in range(5):
+            event_file = f.readline()
+
+    minute_dir = re.search(NPY_PATTERN, event_file).group(1)
+    return minute_dir
+
+
+def writePrimarySummary(obsdate, processing_time='None'):
+    """
+    Write a summary file for the given observation date. The summary file
+    contains the number of stars detected in each minute directory, as well as
+    the number of detections in each minute directory.
+
+        Parameters:
+            obsdate (str): Date of observation (as YYYY-MM-DD).
+            processing_time (str): Time taken to process the observation date.
+
+        Returns:
+            None.
+
+    """
+
+    # Define paths
+    obsdate_archive = ARCHIVE_PATH.joinpath(str(obsdate))
+    summary_path = obsdate_archive.joinpath('primary_summary.txt')
+
+    # Get list of npy and det files
+    npy_files = list(obsdate_archive.glob('*_pos.npy'))
+    det_files = list(obsdate_archive.glob('det_*.txt'))
+
+    # Read minute dirs from det files
+    det_minutes = [readDetTimestamp(det_file) for det_file in det_files]
+
+    # Read number of stars in each file and write to summary file
+    with open(summary_path, 'w') as f:
+
+        # Write header
+        f.write(f'# Ran for {processing_time} seconds\n')
+        f.write("# time, star count\n")
+        f.write("#--------------------#\n")
+
+        # Write data
+        for npy in npy_files:
+            # Get minute dir, number of stars, and detections
+            minute_dir = npy.name[:21]
+            star_count = np.load(npy).shape[0]
+            detections = det_minutes.count(minute_dir)
+
+            # Write to file
+            f.write(f'{minute_dir}, {star_count}, {detections}\n')
+
+
+###########################
+## Main Functions
+###########################
+
+def firstOccSearch(minuteDir, MasterBiasList, kernel, exposure_time, sigma_threshold,
+                   base_path,obs_date,
+                   telescope='TEST',RCDfiles = True, gain_high = True):
+    """ 
+    Formerly 'main'.
+    Detect possible occultation events in selected file and archive results 
+    
+        Parameters:
+            minuteDir (str): Filepath to current directory
+            MasterBiasList (list): List of master biases and times
+            kernel (arr): Ricker wavelet kernel
+            exposure_time (int/float): Camera exposure time (in s)
+            sigma_threshold (float): Sensitivity of the detection filter
+            base_path (str): Path to root directory containing Archive and Data
+            obs_date (str): Date of observation (as marked on the data 
+                            directory to be analyzed)
+        
+        Returns:
+            __ (str): Printout of processing tasks
+            __ (.npy): .npy format file with star positions (if doesn't exist)
+            __ (.txt): .txt format file for each occultation event with names
+                       of images to be saved
+            __ (int/float): time of saved occultation event images
+            __ (float): flux of occulted star in saved images
+            star_count (int): Number of detected stars in the given minuteDir
+    """
+
+
+###########################
+## Analysis Setup
+###########################
+
+    print (f"{datetime.datetime.now()} Opening: {minuteDir}")
+
+    ## Create folder for results
+    savefolder = base_path.joinpath('ColibriArchive', str(obs_date))
+    if not savefolder.exists():
+        savefolder.mkdir()      
+
+    ## Select and load the master bias closest in time to the current minute
+    bias = cir.chooseBias(minuteDir, MasterBiasList, obs_date)
+
+    ## Get a sorted list of images in this minute directory, ignoring the first
+    ## due to vignetting
+    imagePaths = sorted(minuteDir.glob('*.rcd'))     
+    del imagePaths[0]
+        
+    ## Idenitify important characteristics from name and length of images list
+    field_name = imagePaths[0].name.split('_')[0]  #which of 11 fields are observed
+    x_length, y_length, num_images = cir.getSizeRCD(imagePaths)
+
+    print(datetime.datetime.now(), "Imported", num_images, "frames")
+    
+    ## Check if there are enough images in the current directory 
+    minNumImages = len(kernel.array)*3         #3x kernel length
+    if num_images < minNumImages:
+        print(datetime.datetime.now(), "Insufficient number of images, skipping...")
+        return minuteDir.name, 0, 0
+    
+
+###########################
+## Star Identification
+###########################
+    
+    #print (datetime.datetime.now(), field_name, 'starfinding...',)
+    print(f"Starfinding in {field_name}...")
+    
+    ## Create median combined image for star finding
+    try:
+        stacked = cir.stackImages(minuteDir, savefolder, NUM_TO_SKIP, NUM_TO_STACK, bias)
+    ## Prevents program from crashing if there are corrupt images
+    except UnicodeDecodeError:
+        print(f"ERROR: UnicodeDecodeError in {minuteDir.name}")
+        return minuteDir.name, 0, 0
+
+    ## Make list of star coords and half light radii using a conservative
+    ## threshold scaled to the number of images stacked
+    star_find_results = tuple(cp.initialFind(stacked, DETECT_THRESH*NUM_TO_STACK**0.5))
+
+    ## Remove stars where centre is too close to edge of frame
+    edge_buffer = 10     #number of pixels between edge of star aperture and edge of image
+    #star_find_results = tuple(x for x in star_find_results if x[0] + AP_R + edge_buffer < x_length and x[0] - AP_R - edge_buffer > 0)
+    #star_find_results = tuple(y for y in star_find_results if y[1] + AP_R + edge_buffer < x_length and y[1] - AP_R - edge_buffer > 0)
+    star_find_results = tuple(x for x in star_find_results if x[0] + edge_buffer < x_length and x[0] - edge_buffer > 0)
+    star_find_results = tuple(y for y in star_find_results if y[1] + edge_buffer < x_length and y[1] - edge_buffer > 0)
+
+
+    ## Save the array of star positions as an .npy file
+    ## Format: x  |  y  | half light radius
+    if len(star_find_results) >= NPY_STARS:
+        star_pos_file = base_path.joinpath('ColibriArchive', str(obs_date), minuteDir.name + '_' + str(DETECT_THRESH) + 'sig_pos.npy')
+        if star_pos_file.exists():
+            star_pos_file.unlink()
+        np.save(star_pos_file, star_find_results)
+
+
+    ## Enforce a minimum number of visible stars in each image
+    if len(star_find_results) < MIN_STARS:
+        print(f"Insufficient stars in minute: {minuteDir}")
+        print (f"{datetime.datetime.now()} Closing: {minuteDir}")
+        print ("\n")
+        return minuteDir.name, len(star_find_results), 0
+        
+    ## Seperate radii and positions in separate arrays
+    star_find_results = np.array(star_find_results)
+    radii = star_find_results[:,-1]
+    initial_positions = star_find_results[:,:-1]
+
+    ## Number of stars identified in image
+    num_stars = len(initial_positions)
+    
+    
+###########################
+## Drift Calculations
+########################### 
+
+    ## Initialize centroid refining parameters
+    drift_pos = np.empty([2, num_stars], dtype = (np.float64, 2))  #array to hold first and last positions
+    GaussSigma = np.mean(radii * 2. / 2.35)  # calculate gaussian sigma for each star's light profile
+    print(f"Weighting Radius for Starfinding (GaussSigma) = {GaussSigma}")
+
+    ## Import the first frame and last frame for starfinding purposes
+    fframe_data,fframe_time = cir.importFramesRCD(imagePaths, NUM_TO_SKIP, 1, bias)   #import first image
+    lframe_data,lframe_time = cir.importFramesRCD(imagePaths, len(imagePaths)-1, 1, bias)  #import last image
+    headerTimes = [fframe_time] #list of image header times
+
+    ## Refine star positions for first and last image (also returns frame times)
+    first_drift = cp.refineCentroid(fframe_data,fframe_time[0], initial_positions, GaussSigma)
+    last_drift = cp.refineCentroid(lframe_data,lframe_time[0], first_drift[0], GaussSigma*DRIFT_MULT)
+
+    ## Organize frame times and centroid positions into containers
+    drift_pos[0] = first_drift[0]  # first frame positions
+    drift_pos[1] = last_drift[0]  # last frame positions
+    drift_times = [first_drift[1], last_drift[1]]  # frame times
+    drift_times = Time(drift_times, precision=9).unix  # convert times to unix
+
+    ## Calculate median drift rate [px/s] in x and y over the minute
+    x_drift, y_drift = cp.averageDrift(drift_pos[0],drift_pos[1], drift_times[0],drift_times[1])
+    print(f"Drift (x,y): {x_drift} px/s, {y_drift} px/s")
+    
+    ## Decide whether to apply drift modifications to frame analysis using a
+    ## tolerence threshold. If the drift values are too large, disregard this
+    ## minute as a tracking error. Rates in px/s.
+    if abs(x_drift) > MAX_DRIFT or abs(y_drift) > MAX_DRIFT:
+        print (f"{datetime.datetime.now()} Significant drift. Skipping {minuteDir}...") 
+        return minuteDir.name, num_stars, 0
+    elif abs(x_drift) > DRIFT_TOL or abs(y_drift) > DRIFT_TOL:
+        drift = True # variable to check whether stars have drifted since last frame
+    else:
+        drift = False
+
+
+###########################
+## Flux Measurements
+########################### 
+
+    ## Define the container containing the flux measurements of all images
+    ## with each frame holding a ( num_stars * 4 ) sized array.
+    ## [0] x coorinate; [1] y coordinate; [2] flux; [3] frame time
+    starData = np.empty((num_images, num_stars, 4), dtype=np.float64)
+    
+    ## Fill the first data frame with information from the first image
+    starData[0] = tuple(zip(initial_positions[:,0], 
+                        initial_positions[:,1], 
+                        #sumFlux(first_frame[0], initial_positions[:,0], initial_positions[:,1], AP_R),
+                        # (sep.sum_circle(fframe_data, initial_positions[:,0], initial_positions[:,1], AP_R)[0]).tolist(),
+                        (sep.sum_circle(fframe_data, initial_positions[:,0], initial_positions[:,1], AP_R)[0]).tolist(),
+                        np.ones(np.shape(np.array(initial_positions))[0]) * (Time(fframe_time, precision=9).unix)))
+
+
+    ## Iteratively process the images and put the results into starData
+    if drift:  # If drift compensation is required, enter this loop
+    
+        print(f"{minuteDir} Drifted - applying drift to photometry {x_drift} {y_drift}")
+        
+        # Loop through each image in the minute-long dataset in chunks
+        residual   = (num_images-1)%CHUNK_SIZE
+        for i in range((num_images-1)//CHUNK_SIZE):
+            # Read in the images in a given chunk
+            imageFile,imageTime = cir.importFramesRCD(imagePaths,CHUNK_SIZE*i+1, CHUNK_SIZE, bias)
+            headerTimes = headerTimes + imageTime
+            for j in range(CHUNK_SIZE):
+                # Process the images in the current chunk
+                starData[CHUNK_SIZE*i+j+1] = cp.timeEvolve(imageFile[j],
+                                                            deepcopy(starData[CHUNK_SIZE*i+j]),
+                                                            imageTime[j],
+                                                            AP_R,
+                                                            num_stars,
+                                                            (x_length, y_length),
+                                                            (x_drift, y_drift))
+                gc.collect()
+            
+        # Read in the remaining images
+        imageFile,imageTime = cir.importFramesRCD(imagePaths,
+                                                  num_images-residual,
+                                                  residual,
+                                                  bias)
+        headerTimes = headerTimes + imageTime
+        
+        # Process the remaining images
+        for i in range(residual+1)[:0:-1]:
+            starData[num_images-i] = cp.timeEvolve(imageFile[residual-i],
+                                                    deepcopy(starData[num_images-i-1]),
+                                                    imageTime[residual-i],
+                                                    AP_R,
+                                                    num_stars,
+                                                    (x_length, y_length),
+                                                    (x_drift, y_drift))        
+        gc.collect()
+        
+            
+    else:  # if there is not significant drift, don't account for drift  in photometry
+        
+        print(f'{minuteDir} No drift')
+        
+        # Loop through each image in the minute-long dataset in chunks
+        residual   = (num_images-1)%CHUNK_SIZE
+        for i in range((num_images-1)//CHUNK_SIZE):
+            # Read in the images in a given chunk
+            imageFile,imageTime = cir.importFramesRCD(imagePaths,CHUNK_SIZE*i+1, CHUNK_SIZE, bias)
+            headerTimes = headerTimes + imageTime
+            # Process the the current chunk all at once
+            starData[CHUNK_SIZE*i+1:CHUNK_SIZE*(i+1)+1] = cp.getStationaryFlux(imageFile,
+                                                                               deepcopy(starData[CHUNK_SIZE*i]),
+                                                                               imageTime,
+                                                                               AP_R,
+                                                                               num_stars,
+                                                                               (x_length, y_length))
+                
+            gc.collect()
+            
+        # Read in the remaining images
+        imageFile,imageTime = cir.importFramesRCD(imagePaths,
+                                                  num_images-(num_images-1)%CHUNK_SIZE,
+                                                  (num_images-1)%CHUNK_SIZE,
+                                                  bias)
+        headerTimes = headerTimes + imageTime
+        # Process the residual chunk
+        starData[num_images-residual:] = cp.getStationaryFlux(imageFile,
+                                                              deepcopy(starData[num_images-residual-1]),
+                                                              imageTime,
+                                                              AP_R,
+                                                              num_stars,
+                                                              (x_length, y_length))
+                
+        gc.collect()
+    
+
+    """
+    # Roman's photometry plotting section
+    import matplotlib.pyplot as plt
+    for starNum in range(0,num_stars):
+    flux=starData[:, starNum, 2]
+    x_coords_in=starData[0][starNum][0]
+    y_coords_in=starData[0][starNum][1]
+    x_coords_fi=starData[-1][starNum][0]
+    y_coords_fi=starData[-1][starNum][1]
+    fig, ax1 = plt.subplots()
+    ax1.scatter(range(0,len(starData)), flux,label="initial pos: x="+str(x_coords_in)+" y="+str(y_coords_in)+"\n final pos: x="+str(x_coords_fi)+" y="+str(y_coords_fi))
+    plt.legend()
+    plot_path=base_path.joinpath('ColibriArchive', str(obs_date), minuteDir.name)
+    if not os.path.exists(plot_path):
+        os.mkdir(plot_path)
+    plt.savefig(plot_path.joinpath('_star_'+str(i) + '.png'))
+    
+    plt.close()
+    for i in range(len(starData[0])):
+        flux=[]
+        frame=[]
+        x_coords_in=starData[0][i][0]
+        y_coords_in=starData[0][i][1]
+        x_coords_fi=starData[-1][i][0]
+        y_coords_fi=starData[-1][i][1]
+        for j in range(len(starData)):
+            flux.append(starData[j][i][2])
+            frame.append(j)
+            
+        
+        fig, ax1 = plt.subplots()
+        ax1.scatter(frame, flux,label="initial pos: x="+str(x_coords_in)+" y="+str(y_coords_in)+"\n final pos: x="+str(x_coords_fi)+" y="+str(y_coords_fi))
+        plt.legend()
+        plot_path=base_path.joinpath('ColibriArchive', str(obs_date), minuteDir.name)
+        if not os.path.exists(plot_path):
+            os.mkdir(plot_path)
+        plt.savefig(plot_path.joinpath('_star_'+str(i) + '.png'))
+        
+        plt.close()
+    """
+
+
+
+###########################
+## Dip Detection
+###########################
+   
+    #loop through each detected object
+    dipResults = np.array([cp.dipDetection(starData[:, starNum, 2], kernel, starNum, sigma_threshold) for starNum in range(0,num_stars)],
+                          dtype=object)
+   
+    
+    event_frames = dipResults[:,0]         #array of event frames (-1 if no event detected, -2 if incomplete data)
+    light_curves = dipResults[:,1]         #array of light curves (empty if no event detected)
+    
+    conv_flux=dipResults[:,2]              #array of convolved light curves (empty if no event detected)
+    lightcurve_std=dipResults[:,3]          #std of minute-long lightcurve
+    lightcurve_mean= dipResults[:,4]        #mean of minute-long lightcurve
+    Bkg_std= dipResults[:,5]                #std of convolved flux background
+    Bkg_mean= dipResults[:,6]               #mean of convolved flux background
+    conv_min= dipResults[:,7]               #minimum value of the convolution
+    significance=dipResults[:,8]          #significance of the event x*sigma
+
+    ''' data archival '''
+
+    save_frames = event_frames[np.where(event_frames > 0)]  #frame numbers for each event to be saved
+    save_chunk = int(round(EVENT_WIDTH / exposure_time))  #save certain num of frames on both sides of event
+    save_curves = light_curves[np.where(event_frames > 0)]  #light curves for each star to be saved
+    #save_types = dip_types[np.where(event_frames > 0)]
+    
+    save_conv_flux=conv_flux[np.where(event_frames > 0)]    #save convolved flux for each event
+    save_lc_std=lightcurve_std[np.where(event_frames > 0)]  #save lightcurve std for each event
+    save_lc_mean=lightcurve_mean[np.where(event_frames > 0)]#save lightcurve mean
+    save_bkg_std=Bkg_std[np.where(event_frames > 0)]        #save background std of convolved lightcurve
+    save_bkg_mean=Bkg_mean[np.where(event_frames > 0)]      #save background mean of convolved lightcurve
+    save_minVal=conv_min[np.where(event_frames > 0)]        #save minimum value of the convolution
+    save_sigma=significance[np.where(event_frames > 0)]     #save significance of each event
+
+    #loop through each detected event
+    j=0
+    for f in save_frames:
+        
+        date = headerTimes[f].split('T')[0]                                 #date of event
+        time = headerTimes[f].split('T')[1].split('.')[0].replace(':','')   #time of event
+        star_coords = initial_positions[np.where(event_frames == f)[0][0]]     #coords of occulted star
+        mstime = headerTimes[f].split('T')[1].split('.')[1]                 # micros time of event
+       # print(datetime.datetime.now(), ' saving event in frame', f)
+        
+        star_all_flux = save_curves[np.where(save_frames == f)][0]  #total light curve for current occulted star
+        star_all_conv=save_conv_flux[np.where(save_frames == f)][0] #total convolved light curve for current occulted star
+        #text file to save results in
+        #saved file format: 'det_date_time_star#_telescope.txt'
+
+        savefile = base_path.joinpath('ColibriArchive', str(obs_date), ''.join(('det_', date, '_', time, '_', mstime, '_star', str(np.where(event_frames == f)[0][0]), '_', telescope, '.txt')))
+        #columns: fits filename and path | header time (seconds) |  star flux
+        
+        #open file to save results
+        # with open(savefile, 'w') as filehandle:
+            
+        #     #file header
+        #     filehandle.write('#\n#\n#\n#\n')
+        #     filehandle.write('#    Event File: %s\n' %(imagePaths[f]))
+        #     filehandle.write('#    Star Coords: %f %f\n' %(star_coords[0], star_coords[1]))
+        #     filehandle.write('#    DATE-OBS: %s\n' %(headerTimes[f]))
+        #     filehandle.write('#    Telescope: %s\n' %(telescope))
+        #     filehandle.write('#    Field: %s\n' %(field_name))
+        #     filehandle.write('#    Dip Type: %s\n' %(save_types[np.where(save_frames == f)][0]))
+        #     filehandle.write('#    Median Flux: %.2f\n' %(np.median(star_all_flux)))
+        #     filehandle.write('#    Stddev Flux: %.3f\n' %(np.std(star_all_flux)))
+        #     filehandle.write('#\n#\n#\n')
+        #     filehandle.write('#filename     time      flux\n')
+        
+        with open(savefile, 'w') as filehandle:
+            
+            #file header
+            filehandle.write('#\n#\n#\n#\n')
+            filehandle.write('#    Event File: %s\n' %(imagePaths[f]))
+            filehandle.write('#    Star Coords: %f %f\n' %(star_coords[0], star_coords[1]))
+            filehandle.write('#\n')
+            filehandle.write('#    DATE-OBS: %s\n' %(headerTimes[f]))
+            filehandle.write('#    Telescope: %s\n' %(telescope))
+            filehandle.write('#    Field: %s\n' %(field_name))
+            filehandle.write('#    significance: %.3f\n' %(save_sigma[j]))
+            filehandle.write('#    Raw lightcurve std: %.4f\n' %(save_lc_std[j]))
+            filehandle.write('#    Raw lightcurve mean: %.4f\n' %(save_lc_mean[j]))
+            filehandle.write('#    Convolution background std: %.4f\n' %(save_bkg_std[j]))
+            filehandle.write('#    Convolution background mean: %.4f\n' %(save_bkg_mean[j]))
+            filehandle.write('#    Convolution minimal value: %.4f\n' %(save_minVal[j]))
+            filehandle.write('#\n#\n')
+            filehandle.write('#filename     time      flux     conv_flux\n')
+           
+            ''' save data '''
+            j=j+1
+           #if the portion of the light curve is at the beginning, start at 0th image
+            if f - save_chunk <= 0:  
+        
+                files_to_save = [imagePath for i, imagePath in enumerate(imagePaths) if i >= 0 and i < f + save_chunk]  #list of filenames to save
+                star_save_flux = star_all_flux[np.where(np.in1d(imagePaths, files_to_save))[0]]                         #part of light curve to save
+                star_save_conv= star_all_conv[np.where(np.in1d(imagePaths, files_to_save))[0]]
+                
+                #loop through each frame to be saved
+                for i in range(0, len(files_to_save)):  
+                    filehandle.write('%s %f  %f  %f\n' % (files_to_save[i], float(headerTimes[:f + save_chunk][i].split(':')[2].split('Z')[0]), star_save_flux[i], star_save_conv[i]))
+            
+            #if portion of light curve to save is not at the beginning
+            else:
+                
+                #if the portion of the light curve to save is at the end of the minute, end at the last image
+                if f + save_chunk >= num_images:
+        
+                    files_to_save = [imagePath for i, imagePath in enumerate(imagePaths) if i >= f - save_chunk]    #list of filenames to save (RAB 042222)
+                    star_save_flux = star_all_flux[np.where(np.in1d(imagePaths, files_to_save))[0]]                                                     #part of light curve to save
+                    star_save_conv= star_all_conv[np.where(np.in1d(imagePaths, files_to_save))[0]]
+                    
+                    #loop through each frame to save
+                    for i in range(0, len(files_to_save)): 
+                        filehandle.write('%s %f %f  %f\n' % (files_to_save[i], float(headerTimes[f - save_chunk:][i].split(':')[2].split('Z')[0]), star_save_flux[i], star_save_conv[i]))
+
+                #if the portion of the light curve to save is not at beginning or end of the minute, save the whole portion around the event
+                else:  
+
+                    files_to_save = [imagePath for i, imagePath in enumerate(imagePaths) if i >= f - save_chunk and i < f + save_chunk]     #list of filenames to save
+                    star_save_flux = star_all_flux[np.where(np.in1d(imagePaths, files_to_save))[0]]                                         #part of light curve to save                    
+                    star_save_conv= star_all_conv[np.where(np.in1d(imagePaths, files_to_save))[0]]
+                    
+                    #loop through each frame to save
+                    for i in range(0, len(files_to_save)): 
+                        filehandle.write('%s %f %f  %f\n' % (files_to_save[i], float(headerTimes[f - save_chunk:f + save_chunk][i].split(':')[2].split('Z')[0]), star_save_flux[i], star_save_conv[i]))
+
+
+
+    ''' printout statements'''
+    print (datetime.datetime.now(), "Rejected Stars: ", round(((num_stars - len(save_frames)) / num_stars)*100, 2), "%")
+    print (datetime.datetime.now(), "Total stars in field:", num_stars)
+    print (datetime.datetime.now(), "Candidate events in this minute:", len(save_frames))
+    print (datetime.datetime.now(), "Closing:", minuteDir)
+    print ("\n")
+
+    # return number of stars in field
+    gc.collect()
+    return minuteDir.name, num_stars, len(save_frames), lightcurve_mean/lightcurve_std
+    
+
+#------------------------------------main-------------------------------------#
+
+
+if __name__ == '__main__':
+    
+    
+###########################
+## Argument Parser Setup
+###########################
+
+    ## Generate argument parser
+    arg_parser = argparse.ArgumentParser(description="First-level data analysis for the Colibri telescopes",
+                                         formatter_class=argparse.RawTextHelpFormatter)
+    
+    ## Add argument functionality
+    arg_parser.add_argument('path', help='Path to base directory')
+    arg_parser.add_argument('date', help='Observation date (YYYY/MM/DD) of data to be processed')
+    arg_parser.add_argument('-s', '--sigma', help='Sigma threshold', default=6.0,type=float)
+    arg_parser.add_argument('-R','--RCD', help='Read RCD files directly (otherwise convert to .fits)', action='store_false')
+    arg_parser.add_argument('-p', '--noparallel', help='Disable parallelism, run in sequence instead', action='store_false')
+    arg_parser.add_argument('-g', '--lowgain', help='Analyze low-gain images', action='store_false')
+    arg_parser.add_argument('-t', '--test', help='Test functionality for Peter Quigley', action='store_true')
+    arg_parser.add_argument('-r', '--reprocess', help='Reprocess all data', action='store_true')
+    
+    ## Process argparse list as useful variables
+    cml_args = arg_parser.parse_args()
+    
+    if cml_args.test:
+        # Processing parameters
+        RCDfiles,gain_high = True,True
+        runPar = cml_args.noparallel
+        reprocess = True
+        sigma_threshold = cml_args.sigma
+        
+        # Target data
+        base_path = pathlib.Path('/', 'home', 'pquigley', 'ColibriRepos')
+        obs_date = datetime.date(2022, 8, 12)
+        
+    else:
+        # Processing parameters
+        RCDfiles = cml_args.RCD
+        runPar = cml_args.noparallel
+        gain_high = cml_args.lowgain
+        sigma_threshold = cml_args.sigma
+        reprocess = cml_args.reprocess
+
+        # Target data
+        base_path = pathlib.Path(cml_args.path) # path to data directory
+        obsYYYYMMDD = cml_args.date # date to be analyzed formatted as "YYYY/MM/DD"
+        obsdatesplit = obsYYYYMMDD.split('/')
+        obs_date = datetime.date(int(obsYYYYMMDD.split('/')[0]), int(obsYYYYMMDD.split('/')[1]), int(obsYYYYMMDD.split('/')[2]))
+        
+
+    ## Get name of telescope
+    try:
+        telescope = os.environ['COMPUTERNAME']
+    except KeyError:
+        telescope = "TEST"
+        
+    
+###########################
+## Pre-Analysis Preparation
+###########################
+    
+    '''get filepaths'''
+ 
+    # Get unprocessed minute directories and master bias list
+    minute_dirs, MasterBiasList = getUnprocessedMinutes(obs_date, reprocess=reprocess)
+    night_dir = base_path.joinpath('ColibriData', str(obs_date).replace('-',''))
+
+    # Check if there are any unprocessed minutes
+    if len(minute_dirs) == 0:
+        print(datetime.datetime.now(), "No unprocessed minutes found, exiting...")
+        if not (ARCHIVE_PATH / str(obs_date) / 'primary_summary.txt').exists():
+            writePrimarySummary(obs_date)
+        sys.exit()
+
+    ## Check if there is a valid GPS lock
+    imagePaths = sorted(minute_dirs[0].glob('*.rcd'))
+    print(imagePaths[0])
+    if not cir.testGPSLock(imagePaths[0]):
+        print(datetime.datetime.now(), "No GPS Lock established, skipping...")
+
+        if not (ARCHIVE_PATH / str(obs_date) / 'primary_summary.txt').exists():
+            writePrimarySummary(obs_date)
+
+        
+        with open(os.path.join(night_dir,"error.txt"),"w") as f:
+            f.write("")
+        
+        sys.exit()
+    
+
+    ''' prepare RickerWavelet/Mexican hat kernel to convolve with light curves'''
+    exposure_time = 0.025    # exposure length in seconds
+    expected_length = 0.15   # related to the characteristic scale length, length of signal to boost in convolution, may need tweaking/optimizing
+
+    kernel_frames = int(round(expected_length / exposure_time))   # width of kernel
+    ricker_kernel = RickerWavelet1DKernel(kernel_frames)          # generate kernel
+
+
+    ''''run pipeline for each folder of data'''
+ 
+
+###########################
+## Run in Parallel
+###########################   
+ 
+    #running in parallel (minute directories are split up between cores)
+    if runPar == True:
+        print('Running in parallel...')
+        start_time = timer.time()
+        finish_txt = ARCHIVE_PATH / str(obs_date) / 'primary_summary.txt'
+        (ARCHIVE_PATH / str(obs_date) / 'SNR').mkdir(parents=True, exist_ok=True)
+        
+        pool_size = multiprocessing.cpu_count() - 2
+        pool = Pool(pool_size)
+        args = ((minute_dirs[f], MasterBiasList, ricker_kernel, exposure_time, sigma_threshold,
+                 base_path,obs_date,telescope,RCDfiles,gain_high) for f in range(len(minute_dirs)))
+        
+        try:
+            star_counts = pool.starmap(firstOccSearch,args)
+            end_time = timer.time()
+            #starhours = sum(star_minutes)/(2399*60.0)
+            #print(f"Calculated {starhours} star-hours\n", file=sys.stderr)
+            print(f"Ran for {end_time - start_time} seconds", file=sys.stderr)
+            
+            # Write summary file
+            writePrimarySummary(obs_date, processing_time=(end_time - start_time))
+
+        except:
+            logging.exception("failed to parallelize")
+            with open(finish_txt, 'w') as f:
+                f.write('failed')
+            
+        pool.close()
+        pool.join()
+
+
+###########################
+## Run in Sequence 
+###########################  
+
+    else:
+        raise NotImplementedError("Not running in parallel needs maitenance.\nSorry for the inconvenience!\n-Peter Q (2022/11/05)")
+        
+        # Added a check to see if the fits conversion has been done. - MJM 
+        #only run this check if we want to process fits files - RAB
+        if RCDfiles == False:
+                
+            #check if conversion indicator file is present
+            if not minute_dirs[f].joinpath('converted.txt').is_file():
+                        
+                print('Converting to .fits')
+                
+                #make conversion indicator file
+                with open(minute_dirs[f].joinpath('converted.txt'), 'a'):
+                    os.utime(str(minute_dirs[f].joinpath('converted.txt')))
+                            
+                #do .rcd -> .fits conversion using the desired gain level
+                if gain_high:
+                    os.system("python .\\RCDtoFTS.py " + str(minute_dirs[f]) + ' high')
+                else:
+                    os.system("python .\\RCDtoFTS.py " + str(minute_dirs[f]))
+                    
+        else:
+            print('Already converted raw files to fits format.')
+            print('Remove file converted.txt if you want to overwrite.')
+        
+        for f in range(len(minute_dirs)):
+           
+
+
+            print(f"Running on... {minute_dirs[f]}")
+
+            start_time = timer.time()
+
+            print('Running sequentially...')
+            firstOccSearch(minute_dirs[f], MasterBiasList, ricker_kernel, exposure_time, sigma_threshold,
+                           base_path,obs_date,telescope,RCDfiles,gain_high)
+            
+            gc.collect()
+
+            end_time = timer.time()
+            print(f"Ran for {end_time - start_time} seconds", file=sys.stderr)
+
+#           with open("logs/timing.log","a") as f:
+#               f.write(f"Ran for {end_time - start_time} seconds\n\n")
+
+