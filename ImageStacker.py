--- conflicted
+++ resolved
@@ -409,27 +409,19 @@
     
         # stacked_img=np.mean(stacked,axis=0)
 
-<<<<<<< HEAD
-        bias = chooseBias(minute, MasterBiasList) #choose best bias according to time
-        
-        reduced_image = np.subtract(stacked_img,bias) #Image - bias
-=======
+
         flat_img=stacked_img.flatten()
         
         stack_med=stats.sigma_clipped_stats(flat_img, sigma=3, maxiters=100,axis=0)[1]
         print("Stack image median: ",stack_med)
 
         bias = chooseBias(minute, MasterBiasList) #choose best bias according to time
->>>>>>> acd451d8
         
         print("Bias median: ", np.median(bias))
-        
-<<<<<<< HEAD
-=======
+
         reduced_image = np.subtract(stacked_img,bias) #Image - bias
         
         
->>>>>>> acd451d8
         hdu = fits.PrimaryHDU(reduced_image) #save stacked image as .fits
         
         save_path=base_path.joinpath('/StackedData',field,str(obs_date))
